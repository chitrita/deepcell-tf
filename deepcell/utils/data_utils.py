--- conflicted
+++ resolved
@@ -27,18 +27,6 @@
 from .io_utils import nikon_getfiles
 from .io_utils import get_immediate_subdirs
 from .misc_utils import sorted_nicely
-<<<<<<< HEAD
-from .plot_utils import plot_training_data_2d
-from .plot_utils import plot_training_data_3d
-from .transform_utils import distance_transform_2d
-from .transform_utils import distance_transform_3d
-
-
-from .transform_utils import centroid_weighted_distance_transform_2d
-
-CHANNELS_FIRST = K.image_data_format() == 'channels_first'
-=======
->>>>>>> c271d144
 
 
 def get_data(file_name, mode='sample', test_size=.1, seed=None):
@@ -56,7 +44,6 @@
     training_data = np.load(file_name)
     X = training_data['X']
     y = training_data['y']
-<<<<<<< HEAD
     win_x = training_data['win_x']
     win_y = training_data['win_y']
     win_z = None
@@ -130,8 +117,6 @@
                 X_sample[i] = X[b, pz - win_z:pz + win_z + 1, px - win_x:px + win_x + 1, py - win_y:py + win_y + 1, :]
 
         X = X_sample
-=======
->>>>>>> c271d144
 
     X_train, X_test, y_train, y_test = train_test_split(
         X, y, test_size=test_size, random_state=seed)
@@ -141,7 +126,6 @@
         'y': y_train
     }
 
-<<<<<<< HEAD
     val_dict = {
         'X': X_test,
         'y': y_test,
@@ -172,7 +156,7 @@
             'win_x': win_x,
             'win_y': win_y
         }
-       
+
     # End changes for daughter mode
 
     if win_z is not None:
@@ -180,14 +164,6 @@
         val_dict['win_z'] = win_z
 
     return train_dict, val_dict
-=======
-    test_dict = {
-        'X': X_test,
-        'y': y_test
-    }
-
-    return train_dict, test_dict
->>>>>>> c271d144
 
 
 def get_max_sample_num_list(y, edge_feature, output_mode='sample', padding='valid',
