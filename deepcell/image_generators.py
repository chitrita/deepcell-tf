--- conflicted
+++ resolved
@@ -562,11 +562,7 @@
 
         self.track_ids = self._get_track_ids()
 
-<<<<<<< HEAD
         super(SiameseIterator, self).__init__(len(self.track_ids), batch_size, shuffle, seed)
-=======
-        super(SiameseIterator, self).__init__(self.x.shape[0], batch_size, shuffle, seed)
->>>>>>> 91c8bffa
 
     def _get_track_ids(self):
         """
