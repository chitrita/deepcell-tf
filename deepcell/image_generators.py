"""
image_generators.py
Image generators for training convolutional neural networks
@author: David Van Valen
"""
from __future__ import absolute_import
from __future__ import print_function
from __future__ import division

import os
from fnmatch import fnmatch

import cv2
import numpy as np
from skimage.measure import label
from skimage.measure import regionprops
from skimage.transform import resize
from skimage.io import imread

from tensorflow.python.platform import tf_logging as logging
from tensorflow.python.keras import backend as K
from tensorflow.python.keras.utils import to_categorical
from tensorflow.python.keras.preprocessing.image import random_channel_shift
from tensorflow.python.keras.preprocessing.image import apply_transform
from tensorflow.python.keras.preprocessing.image import flip_axis
from tensorflow.python.keras.preprocessing.image import array_to_img
from tensorflow.python.keras.preprocessing.image import Iterator
from tensorflow.python.keras.preprocessing.image import ImageDataGenerator

try:
    from tensorflow.python.keras.utils import conv_utils
except ImportError:
    from tensorflow.python.keras._impl.keras.utils import conv_utils

from keras_retinanet.preprocessing.generator import Generator as _RetinaNetGenerator
from keras_maskrcnn.preprocessing.generator import Generator as _MaskRCNNGenerator

from deepcell.utils.data_utils import sample_label_matrix, sample_label_movie
from deepcell.utils.transform_utils import transform_matrix_offset_center
from deepcell.utils.transform_utils import deepcell_transform
from deepcell.utils.transform_utils import distance_transform_2d, distance_transform_3d
from deepcell.utils.retinanet_anchor_utils import anchor_targets_bbox


def _transform_masks(y, transform, data_format=None, **kwargs):
    """Based on the transform key, apply a transform function to the masks
    # Arguments:
        y: `labels` of ndim 4 or 5
        transform: one of {`deepcell`, `disc`, `watershed`, `centroid`, `None`}
    # Returns:
        y_transform: the output of the given transform function on y
    """
    if data_format is None:
        data_format = K.image_data_format()

    if y.ndim not in {4, 5}:
        raise ValueError('`labels` data must be of ndim 4 or 5.  Got', y.ndim)

    channel_axis = 1 if data_format == 'channels_first' else -1

    if y.shape[channel_axis] != 1:
        raise ValueError('Expected channel axis to be 1 dimension. Got',
                         y.shape[1 if data_format == 'channels_first' else -1])

    if isinstance(transform, str):
        transform = transform.lower()
        if transform not in {'deepcell', 'disc', 'watershed', 'centroid'}:
            raise ValueError('`{}` is not a valid transform'.format(transform))

    if transform == 'deepcell':
        dilation_radius = kwargs.pop('dilation_radius', None)
        y_transform = deepcell_transform(y, dilation_radius, data_format=data_format)

    elif transform == 'watershed':
        distance_bins = kwargs.pop('distance_bins', 4)
        erosion = kwargs.pop('erosion_width', 0)

        if data_format == 'channels_first':
            y_transform = np.zeros((y.shape[0], *y.shape[2:]))
        else:
            y_transform = np.zeros(y.shape[0:-1])

        for batch in range(y_transform.shape[0]):
            if y.ndim == 5:
                if data_format == 'channels_first':
                    mask = y[batch, 0, :, :, :]
                else:
                    mask = y[batch, :, :, :, 0]
                y_transform[batch] = distance_transform_3d(
                    mask, distance_bins, erosion)
            else:
                if data_format == 'channels_first':
                    mask = y[batch, 0, :, :]
                else:
                    mask = y[batch, :, :, 0]
                y_transform[batch] = distance_transform_2d(
                    mask, distance_bins, erosion)
        # convert to one hot notation
        y_transform = to_categorical(np.expand_dims(y_transform, axis=-1))
        if data_format == 'channels_first':
            y_transform = np.rollaxis(y_transform, -1, 1)

    elif transform == 'disc':
        y_transform = to_categorical(y.squeeze(channel_axis))
        if data_format == 'channels_first':
            y_transform = np.rollaxis(y_transform, y.ndim - 1, 1)

    elif transform is None:
        y_transform = np.where(y > 1, 1, y)
        # convert to one hot notation
        if data_format == 'channels_first':
            y_transform = np.rollaxis(y_transform, 1, y.ndim)
        y_transform = to_categorical(y_transform)
        if data_format == 'channels_first':
            y_transform = np.rollaxis(y_transform, y.ndim - 1, 1)

    elif transform == 'centroid':
        raise NotImplementedError('`centroid` transform has not been finished')

    return y_transform


"""
Custom image generators
"""


class ImageSampleArrayIterator(Iterator):
    def __init__(self,
                 train_dict,
                 image_data_generator,
                 batch_size=32,
                 shuffle=False,
                 window_size=(30, 30),
                 transform=None,
                 transform_kwargs={},
                 balance_classes=False,
                 max_class_samples=None,
                 seed=None,
                 data_format=None,
                 save_to_dir=None,
                 save_prefix='',
                 save_format='png'):
        X, y = train_dict['X'], train_dict['y']
        if y is not None and X.shape[0] != y.shape[0]:
            raise ValueError('Training batches and labels should have the same'
                             'length. Found X.shape: {} y.shape: {}'.format(
                                 X.shape, y.shape))
        if data_format is None:
            data_format = K.image_data_format()
        self.x = np.asarray(X, dtype=K.floatx())

        if self.x.ndim != 4:
            raise ValueError('Input data in `ImageSampleArrayIterator` '
                             'should have rank 4. You passed an array '
                             'with shape', self.x.shape)

        window_size = conv_utils.normalize_tuple(window_size, 2, 'window_size')

        y = _transform_masks(y, transform, data_format=data_format, **transform_kwargs)

        pixels_x, pixels_y, batch, y = sample_label_matrix(
            y=y,
            padding='valid',
            window_size=window_size,
            max_training_examples=None,
            data_format=data_format)

        self.y = y
        self.channel_axis = 3 if data_format == 'channels_last' else 1
        self.batch = batch
        self.pixels_x = pixels_x
        self.pixels_y = pixels_y
        self.win_x = window_size[0]
        self.win_y = window_size[1]
        self.image_data_generator = image_data_generator
        self.data_format = data_format
        self.save_to_dir = save_to_dir
        self.save_prefix = save_prefix
        self.save_format = save_format

        self.class_balance(max_class_samples, balance_classes, seed=seed)

        self.y = to_categorical(self.y).astype('int32')
        super(ImageSampleArrayIterator, self).__init__(
            len(self.y), batch_size, shuffle, seed)

    def _sample_image(self, b, px, py):
        wx = self.win_x
        wy = self.win_y

        if self.channel_axis == 1:
            sampled = self.x[b, :, px - wx:px + wx + 1, py - wy:py + wy + 1]
        else:
            sampled = self.x[b, px - wx:px + wx + 1, py - wy:py + wy + 1, :]

        return sampled

    def class_balance(self, max_class_samples=None, downsample=False, seed=None):
        """Balance classes based on the number of samples of each class
        # Arguments
            max_class_samples: if not None, a maximum count for each class
            downsample: if True, all sample sizes will be the rarest count
            seed: random state initalization
        # Returns
            Does not return anything but shuffles and resizes the sample size
        """
        balanced_indices = []

        unique_b = np.unique(self.batch)

        if max_class_samples is not None:
            max_class_samples = int(max_class_samples // len(unique_b))

        for b in unique_b:
            batch_y = self.y[self.batch == b]
            unique, counts = np.unique(batch_y, return_counts=True)
            min_index = np.argmin(counts)
            n_samples = counts[min_index]

            if max_class_samples is not None and max_class_samples < n_samples:
                n_samples = max_class_samples

            for class_label in unique:
                non_rand_ind = ((self.batch == b) & (self.y == class_label)).nonzero()[0]

                if downsample:
                    size = n_samples
                elif max_class_samples:
                    size = min(max_class_samples, len(non_rand_ind))
                else:
                    size = len(non_rand_ind)

                index = np.random.choice(non_rand_ind, size=size, replace=False)
                balanced_indices.extend(index)

        np.random.seed(seed=seed)
        np.random.shuffle(balanced_indices)

        self.batch = self.batch[balanced_indices]
        self.pixels_x = self.pixels_x[balanced_indices]
        self.pixels_y = self.pixels_y[balanced_indices]
        self.y = self.y[balanced_indices]

    def _get_batches_of_transformed_samples(self, index_array):
        if self.channel_axis == 1:
            batch_x = np.zeros((len(index_array),
                                self.x.shape[self.channel_axis],
                                2 * self.win_x + 1,
                                2 * self.win_y + 1))
        else:
            batch_x = np.zeros((len(index_array),
                                2 * self.win_x + 1,
                                2 * self.win_y + 1,
                                self.x.shape[self.channel_axis]))

        for i, j in enumerate(index_array):
            b, px, py = self.batch[j], self.pixels_x[j], self.pixels_y[j]
            x = self._sample_image(b, px, py)
            x = self.image_data_generator.random_transform(x.astype(K.floatx()))
            x = self.image_data_generator.standardize(x)

            batch_x[i] = x

        if self.save_to_dir:
            for i, j in enumerate(index_array):
                img = array_to_img(batch_x[i], self.data_format, scale=True)
                fname = '{prefix}_{index}_{hash}.{format}'.format(
                    prefix=self.save_prefix,
                    index=j,
                    hash=np.random.randint(1e4),
                    format=self.save_format)
                img.save(os.path.join(self.save_to_dir, fname))

        if self.y is None:
            return batch_x
        batch_y = self.y[index_array]
        return batch_x, batch_y

    def next(self):
        """For python 2.x.
        # Returns the next batch.
        """
        # Keeps under lock only the mechanism which advances
        # the indexing of each batch.
        with self.lock:
            index_array = next(self.index_generator)
        # The transformation of images is not under thread lock
        # so it can be done in parallel
        return self._get_batches_of_transformed_samples(index_array)


class SampleDataGenerator(ImageDataGenerator):
    def flow(self,
             train_dict,
             batch_size=32,
             shuffle=True,
             transform=None,
             transform_kwargs={},
             window_size=(30, 30),
             balance_classes=False,
             max_class_samples=None,
             seed=None,
             save_to_dir=None,
             save_prefix='',
             save_format='png'):
        return ImageSampleArrayIterator(
            train_dict,
            self,
            batch_size=batch_size,
            shuffle=shuffle,
            transform=transform,
            transform_kwargs=transform_kwargs,
            window_size=window_size,
            balance_classes=balance_classes,
            max_class_samples=max_class_samples,
            seed=seed,
            data_format=self.data_format,
            save_to_dir=save_to_dir,
            save_prefix=save_prefix,
            save_format=save_format)


class ImageFullyConvIterator(Iterator):
    def __init__(self,
                 train_dict,
                 image_data_generator,
                 batch_size=1,
                 skip=None,
                 shuffle=False,
                 transform=None,
                 transform_kwargs={},
                 seed=None,
                 data_format=None,
                 save_to_dir=None,
                 save_prefix='',
                 save_format='png'):
        X, y = train_dict['X'], train_dict['y']
        if X.shape[0] != y.shape[0]:
            raise ValueError('Training batches and labels should have the same'
                             'length. Found X.shape: {} y.shape: {}'.format(
                                 X.shape, y.shape))
        if data_format is None:
            data_format = K.image_data_format()
        self.x = np.asarray(X, dtype=K.floatx())

        if self.x.ndim != 4:
            raise ValueError('Input data in `ImageFullyConvIterator` '
                             'should have rank 4. You passed an array '
                             'with shape', self.x.shape)

        self.y = _transform_masks(y, transform, data_format=data_format, **transform_kwargs)
        self.channel_axis = 3 if data_format == 'channels_last' else 1
        self.skip = skip
        self.image_data_generator = image_data_generator
        self.data_format = data_format
        self.save_to_dir = save_to_dir
        self.save_prefix = save_prefix
        self.save_format = save_format
        super(ImageFullyConvIterator, self).__init__(
            self.x.shape[0], batch_size, shuffle, seed)

    def _get_batches_of_transformed_samples(self, index_array):
        batch_x = np.zeros(tuple([len(index_array)] + list(self.x.shape)[1:]))
        batch_y = np.zeros(tuple([len(index_array)] + list(self.y.shape)[1:]))

        for i, j in enumerate(index_array):
            x = self.x[j]

            if self.y is not None:
                y = self.y[j]
                x, y = self.image_data_generator.random_transform(x.astype(K.floatx()), y)
            else:
                x = self.image_data_generator.random_transform(x.astype(K.floatx()))

            x = self.image_data_generator.standardize(x)

            batch_x[i] = x
            batch_y[i] = y

        if self.save_to_dir:
            for i, j in enumerate(index_array):
                img_x = np.expand_dims(batch_x[i, :, :, 0], -1)
                img = array_to_img(img_x, self.data_format, scale=True)
                fname = '{prefix}_{index}_{hash}.{format}'.format(
                    prefix=self.save_prefix,
                    index=j,
                    hash=np.random.randint(1e4),
                    format=self.save_format)
                img.save(os.path.join(self.save_to_dir, fname))

                if self.y is not None:
                    # Save argmax of y batch
                    img_y = np.argmax(batch_y[i], axis=self.channel_axis - 1)
                    img_y = np.expand_dims(img_y, axis=self.channel_axis - 1)
                    img = array_to_img(img_y, self.data_format, scale=True)
                    fname = 'y_{prefix}_{index}_{hash}.{format}'.format(
                        prefix=self.save_prefix,
                        index=j,
                        hash=np.random.randint(1e4),
                        format=self.save_format)
                    img.save(os.path.join(self.save_to_dir, fname))

        if self.y is None:
            return batch_x

        if self.skip is not None:
            batch_y = [batch_y] * (self.skip + 1)
        return batch_x, batch_y

    def next(self):
        """For python 2.x.
        # Returns the next batch.
        """
        # Keeps under lock only the mechanism which advances
        # the indexing of each batch.
        with self.lock:
            index_array = next(self.index_generator)
        # The transformation of images is not under thread lock
        # so it can be done in parallel
        return self._get_batches_of_transformed_samples(index_array)


class ImageFullyConvDataGenerator(ImageDataGenerator):
    """
    Generate minibatches of image data and masks
    with real-time data augmentation.
    """

    def flow(self,
             train_dict,
             batch_size=1,
             skip=None,
             transform=None,
             transform_kwargs={},
             shuffle=True,
             seed=None,
             save_to_dir=None,
             save_prefix='',
             save_format='png'):
        return ImageFullyConvIterator(
            train_dict,
            self,
            batch_size=batch_size,
            transform=transform,
            transform_kwargs=transform_kwargs,
            skip=skip,
            shuffle=shuffle,
            seed=seed,
            data_format=self.data_format,
            save_to_dir=save_to_dir,
            save_prefix=save_prefix,
            save_format=save_format)

    def standardize(self, x):
        """Apply the normalization configuration to a batch of inputs.
        # Arguments
            x: batch of inputs to be normalized.
        # Returns
            The inputs, normalized.
        """
        if self.preprocessing_function:
            x = self.preprocessing_function(x)
        if self.rescale:
            x *= self.rescale
        # x is a single image, so it doesn't have image number at index 0
        img_channel_axis = self.channel_axis - 1
        if self.samplewise_center:
            x -= np.mean(x, axis=img_channel_axis, keepdims=True)
        if self.samplewise_std_normalization:
            x /= (np.std(x, axis=img_channel_axis, keepdims=True) + K.epsilon())

        if self.featurewise_center:
            if self.mean is not None:
                x -= self.mean
            else:
                logging.warning('This ImageDataGenerator specifies '
                                '`featurewise_std_normalization`, but it hasn\'t '
                                'been fit on any training data. Fit it '
                                'first by calling `.fit(numpy_data)`.')
        if self.featurewise_std_normalization:
            if self.std is not None:
                x /= (self.std + K.epsilon())
            else:
                logging.warning('This ImageDataGenerator specifies '
                                '`featurewise_std_normalization`, but it hasn\'t '
                                'been fit on any training data. Fit it '
                                'first by calling `.fit(numpy_data)`.')

        return x

    def random_transform(self, x, labels=None, seed=None):
        """Randomly augment a single image tensor.
        # Arguments
            x: 4D tensor, single image.
            labels: 4D tensor, single image mask.
            seed: random seed.
        # Returns
            A randomly transformed version of the input (same shape).
        """
        # x is a single image, so it doesn't have image number at index 0
        img_row_axis = self.row_axis - 1
        img_col_axis = self.col_axis - 1
        img_channel_axis = self.channel_axis - 1

        if seed is not None:
            np.random.seed(seed)

        # use composition of homographies
        # to generate final transform that needs to be applied
        if self.rotation_range:
            theta = np.deg2rad(
                np.random.uniform(-self.rotation_range, self.rotation_range))
        else:
            theta = 0

        if self.height_shift_range:
            tx = np.random.uniform(-self.height_shift_range, self.height_shift_range)
            if self.height_shift_range < 1:
                tx *= x.shape[img_row_axis]
        else:
            tx = 0

        if self.width_shift_range:
            ty = np.random.uniform(-self.width_shift_range, self.width_shift_range)
            if self.width_shift_range < 1:
                ty *= x.shape[img_col_axis]
        else:
            ty = 0

        if self.shear_range:
            shear = np.deg2rad(np.random.uniform(-self.shear_range, self.shear_range))
        else:
            shear = 0

        if self.zoom_range[0] == 1 and self.zoom_range[1] == 1:
            zx, zy = 1, 1
        else:
            zx, zy = np.random.uniform(self.zoom_range[0], self.zoom_range[1], 2)

        transform_matrix = None
        if theta != 0:
            rotation_matrix = np.array([
                [np.cos(theta), -np.sin(theta), 0],
                [np.sin(theta), np.cos(theta), 0],
                [0, 0, 1]
            ])
            transform_matrix = rotation_matrix

        if tx != 0 or ty != 0:
            shift_matrix = np.array([
                [1, 0, tx],
                [0, 1, ty],
                [0, 0, 1]
            ])
            transform_matrix = shift_matrix if transform_matrix is None else np.dot(
                transform_matrix, shift_matrix)

        if shear != 0:
            shear_matrix = np.array([
                [1, -np.sin(shear), 0],
                [0, np.cos(shear), 0],
                [0, 0, 1]
            ])
            transform_matrix = shear_matrix if transform_matrix is None else np.dot(
                transform_matrix, shear_matrix)

        if zx != 1 or zy != 1:
            zoom_matrix = np.array([
                [zx, 0, 0],
                [0, zy, 0],
                [0, 0, 1]
            ])
            transform_matrix = zoom_matrix if transform_matrix is None else np.dot(
                transform_matrix, zoom_matrix)

        if labels is not None:
            y = labels  # np.expand_dims(labels, axis=0)

            if transform_matrix is not None:
                h, w = y.shape[img_row_axis], y.shape[img_col_axis]
                transform_matrix_y = transform_matrix_offset_center(transform_matrix, h, w)
                y = apply_transform(y, transform_matrix_y, img_channel_axis,
                                    fill_mode='constant', cval=0)

        if transform_matrix is not None:
            h, w = x.shape[img_row_axis], x.shape[img_col_axis]
            transform_matrix_x = transform_matrix_offset_center(transform_matrix, h, w)
            x = apply_transform(x, transform_matrix_x, img_channel_axis,
                                fill_mode=self.fill_mode, cval=self.cval)

        if self.channel_shift_range != 0:
            x = random_channel_shift(x, self.channel_shift_range, img_channel_axis)

        if self.horizontal_flip:
            if np.random.random() < 0.5:
                x = flip_axis(x, img_col_axis)
                if labels is not None:
                    y = flip_axis(y, img_col_axis)

        if self.vertical_flip:
            if np.random.random() < 0.5:
                x = flip_axis(x, img_row_axis)
                if labels is not None:
                    y = flip_axis(y, img_row_axis)

        if labels is not None:
            return x, y.astype('int')
        return x


"""
Custom movie generators
"""


class MovieDataGenerator(ImageDataGenerator):
    """Generate minibatches of movie data with real-time data augmentation."""

    def __init__(self, **kwargs):
        super(MovieDataGenerator, self).__init__(**kwargs)
        # Change the axes for 5D data
        if self.data_format == 'channels_first':
            self.channel_axis = 1
            self.row_axis = 3
            self.col_axis = 4
            self.time_axis = 2
        if self.data_format == 'channels_last':
            self.channel_axis = 4
            self.row_axis = 2
            self.col_axis = 3
            self.time_axis = 1

    def flow(self,
             train_dict,
<<<<<<< HEAD
             crop_dim=32,
             min_track_length=5,
             batch_size=32,
=======
             batch_size=1,
             frames_per_batch=10,
             skip=None,
             transform=None,
             transform_kwargs={},
>>>>>>> c271d144
             shuffle=True,
             seed=None,
             save_to_dir=None,
             save_prefix='',
             save_format='png'):
        return MovieArrayIterator(
            train_dict,
            self,
            batch_size=batch_size,
            frames_per_batch=frames_per_batch,
            skip=skip,
            transform=transform,
            transform_kwargs=transform_kwargs,
            shuffle=shuffle,
            seed=seed,
            data_format=self.data_format,
            save_to_dir=save_to_dir,
            save_prefix=save_prefix,
            save_format=save_format)

    def standardize(self, x):
        """Apply the normalization configuration to a batch of inputs.
        # Arguments
            x: batch of inputs to be normalized.
        # Returns
            The inputs, normalized.
        """
        # TODO: standardize each image, not all frames at once
        if self.preprocessing_function:
            x = self.preprocessing_function(x)
        if self.rescale:
            x *= self.rescale
        # x is a single image, so it doesn't have image number at index 0
        img_channel_axis = self.channel_axis - 1
        if self.samplewise_center:
            x -= np.mean(x, axis=img_channel_axis, keepdims=True)
        if self.samplewise_std_normalization:
            x /= (np.std(x, axis=img_channel_axis, keepdims=True) + K.epsilon())

<<<<<<< HEAD
class SiameseIterator(Iterator):
    def __init__(self,
                 train_dict,
                 image_data_generator,
                 crop_dim=14,
                 min_track_length=5,
                 batch_size=32,
                 occupancy_grid_size = 10,
                 occupancy_window = 100,
                 shuffle=False,
                 seed=None,
                 squeeze=False,
                 data_format=None,
                 save_to_dir=None,
                 save_prefix='',
                 save_format='png'):
        if data_format is None:
            data_format = K.image_data_format()

        if data_format == 'channels_first':
            self.channel_axis = 1
            self.row_axis = 3
            self.col_axis = 4
            self.time_axis = 2
        if data_format == 'channels_last':
            self.channel_axis = 4
            self.row_axis = 2
            self.col_axis = 3
            self.time_axis = 1
        self.x = np.asarray(train_dict['X'], dtype=K.floatx())
        self.y = np.array(train_dict['y'], dtype='int32')

        if self.x.ndim != 5:
            raise ValueError('Input data in `SiameseIterator` '
                             'should have rank 5. You passed an array '
                             'with shape', self.x.shape)

        self.crop_dim = crop_dim
        self.min_track_length = min_track_length
        self.occupancy_grid_size = np.int(occupancy_grid_size)
        self.occupancy_window = np.int(occupancy_window)
        self.image_data_generator = image_data_generator
        self.squeeze = squeeze
        self.data_format = data_format
        self.save_to_dir = save_to_dir
        self.save_prefix = save_prefix
        self.save_format = save_format

        if 'daughters' in train_dict:
            self.daughters = train_dict['daughters']
        else:
            self.daughters = None

        self._remove_bad_images()
        self._create_track_ids()
        self._create_appearances()
=======
        if self.featurewise_center:
            if self.mean is not None:
                x -= self.mean
            else:
                logging.warning('This ImageDataGenerator specifies '
                                '`featurewise_std_normalization`, but it hasn\'t '
                                'been fit on any training data. Fit it '
                                'first by calling `.fit(numpy_data)`.')
        if self.featurewise_std_normalization:
            if self.std is not None:
                x /= (self.std + K.epsilon())
            else:
                logging.warning('This ImageDataGenerator specifies '
                                '`featurewise_std_normalization`, but it hasn\'t '
                                'been fit on any training data. Fit it '
                                'first by calling `.fit(numpy_data)`.')

        return x

    def random_transform(self, x, labels=None, seed=None):
        """Randomly augment a single image tensor.
        # Arguments
            x: 5D tensor, image stack.
            labels: 5D tensor, image mask stack.
            seed: random seed.
        # Returns
            A randomly transformed version of the input (same shape).
        """
        # x is a single image, so it doesn't have image number at index 0
        img_row_axis = self.row_axis - 1
        img_col_axis = self.col_axis - 1
        img_time_axis = self.time_axis - 1
        img_channel_axis = self.channel_axis - 1
>>>>>>> c271d144

        if seed is not None:
            np.random.seed(seed)

<<<<<<< HEAD
    def _remove_bad_images(self):
        """
        This function goes through all of the batches of images and removes the 
        images that only have one cell.
        """
        good_batches = []
        number_of_batches = self.x.shape[0]
        for batch in range(number_of_batches):
            y = self.y[batch]
            unique_ids = np.unique(y.flatten())
            if len(unique_ids) > 2: # You should have at least 3 id's - 2 cells and 1 background
                good_batches.append(batch)

        X_new_shape = tuple([len(good_batches)] + list(self.x.shape[1:]))
        y_new_shape = tuple([len(good_batches)] + list(self.y.shape[1:]))

        X_new = np.zeros(X_new_shape, dtype = K.floatx())
        y_new = np.zeros(y_new_shape, dtype = np.int32)

        counter = 0
        for k, batch in enumerate(good_batches):
            X_new[k] = self.x[batch]
            y_new[k] = self.y[batch]

        self.x = X_new
        self.y = y_new

        return None

    def _create_track_ids(self):
        """
        This function builds the track id's. It returns a dictionary that
        contains the batch number and label number of each each track.
        Creates unique cell IDs, as cell labels are NOT unique across batches.
        """
        track_counter = 0
        track_ids = {}
        for batch in range(self.y.shape[0]):
            y_batch = self.y[batch]
            num_cells = np.amax(y_batch)
            for cell in range(1, num_cells + 1):
                # count number of pixels cell occupies in each frame
                y_true = np.sum(y_batch == cell, axis=(self.row_axis - 1, self.col_axis - 1))
                # get indices of frames where cell is present
                y_index = np.where(y_true > 0)[0]
                if y_index.size > 3: #self.min_track_length+1:  # if cell is present at all
                    if self.daughters is not None:
                        # Only include daughters if there are enough frames in their tracks
                        daughter_ids = self.daughters[batch][cell]
                        if len(daughter_ids) > 0:
                            daughter_track_lengths = []
                            for did in daughter_ids:
                                # Screen daughter tracks to make sure they are long enough
                                # Length currently set to 0
                                d_true = np.sum(y_batch == did, axis=(self.row_axis - 1, self.col_axis - 1))
                                d_track_length = len(np.where(d_true>0)[0])
                                daughter_track_lengths.append(d_track_length > 3)
                            keep_daughters = all(daughter_track_lengths)
                            daughters = daughter_ids if keep_daughters else []
                        else:
                            daughters = []
                    else:
                        daughters = []
                            
                    track_ids[track_counter] = {
                        'batch': batch,
                        'label': cell,
                        'frames': y_index,
                        'daughters': daughters  
                    }
                    
                    # We are trying to avoid short tracks, but we need to 
                    # keep the daughters even if they are short
#                     daughter_ids = track_ids[track_counter]['daughters']
#                     if len(daughter_ids) > 0:
#                         for did in daughter_ids:
#                             d_true = np.sum(y_batch == did, axis=(self.row_axis - 1, self.col_axis - 1))
#                             d_track_length = len(np.where(d_true>0)[0])
#                             if d_track_length <= self.min_track_length+1:
#                                 track_counter += 1
#                                 track_ids[track_counter] = {
#                                     'batch': batch,
#                                     'label': did,
#                                     'frames': np.where(d_true>0)[0],
#                                     'daughters': []  
#                                 }
                                
                    track_counter += 1

                else:
                    y_batch[y_batch == cell] = 0
                    self.y[batch] = y_batch
                    
        # Add a field to the track_ids dict that locates all of the different cells
        # in each frame
        for track in track_ids.keys():
            track_ids[track]['different'] = {}
            batch = track_ids[track]['batch']
            label = track_ids[track]['label']
            for frame in track_ids[track]['frames']:
                y_unique = np.unique(self.y[batch][frame])
                y_unique = np.delete(y_unique, np.where(y_unique == 0))
                y_unique = np.delete(y_unique, np.where(y_unique == label))
                track_ids[track]['different'][frame] = y_unique  
                        
        # We will need to look up the track_ids of cells if we know their batch and label. We will 
        # create a dictionary that stores this information
        reverse_track_ids = {}
        for batch in range(self.y.shape[0]):
            reverse_track_ids[batch] = {}
        for track in track_ids.keys():
            batch = track_ids[track]['batch']
            label = track_ids[track]['label']
            reverse_track_ids[batch][label] = track
            
        # Save dictionaries
        self.track_ids = track_ids
        self.reverse_track_ids = reverse_track_ids
        
        # Identify which tracks have divisions
        self.tracks_with_divisions = []
        for track in self.track_ids.keys():
            if len(self.track_ids[track]['daughters']) > 0:
                self.tracks_with_divisions.append(track)
                
        return None

    def _get_appearances(self, X, y, frames, labels):
        channel_axis = self.channel_axis - 1
        if self.data_format == 'channels_first':
            appearance_shape = (X.shape[channel_axis],
                                len(frames),
                                self.crop_dim,
                                self.crop_dim)
        else:
            appearance_shape = (len(frames),
                                self.crop_dim,
                                self.crop_dim,
                                X.shape[channel_axis])

        occupancy_grid_shape = (len(frames), 2*self.occupancy_grid_size+1, 2*self.occupancy_grid_size+1,1)
        
        # Initialize storage for appearances and centroids
        appearances = np.zeros(appearance_shape, dtype=K.floatx())
        centroids = []
        occupancy_grids = np.zeros(occupancy_grid_shape, dtype = K.floatx())

        for counter, (frame, cell_label) in enumerate(zip(frames, labels)):
            # Get the bounding box
            X_frame = X[frame] if self.data_format == 'channels_last' else X[:, frame]
            y_frame = y[frame] if self.data_format == 'channels_last' else y[:, frame]
            props = regionprops(np.int32(y_frame == cell_label))
            minr, minc, maxr, maxc = props[0].bbox
            centroids.append(props[0].centroid)

            # Extract images from bounding boxes
            if self.data_format == 'channels_first':
                appearance = np.copy(X[:, frame, minr:maxr, minc:maxc])
                resize_shape = (X.shape[channel_axis], self.crop_dim, self.crop_dim)
            else:
                appearance = np.copy(X[frame, minr:maxr, minc:maxc, :])
                resize_shape = (self.crop_dim, self.crop_dim, X.shape[channel_axis])

            # Resize images from bounding box
            max_value = np.amax([np.amax(appearance), np.absolute(np.amin(appearance))])
            appearance /= max_value
            appearance = resize(appearance, resize_shape)
            appearance *= max_value
            if self.data_format == 'channels_first':
                appearances[:, counter] = appearance
            else:
                appearances[counter] = appearance
                
            # Get occupancy grid
            occupancy_grid = np.zeros((2*self.occupancy_grid_size+1, 2*self.occupancy_grid_size+1,1), 
                                      dtype=K.floatx())
            X_padded = np.pad(X_frame, ((self.occupancy_window, self.occupancy_window), 
                                        (self.occupancy_window, self.occupancy_window),
                                        (0,0)), mode='constant', constant_values=0)
            y_padded = np.pad(y_frame, ((self.occupancy_window, self.occupancy_window), 
                                        (self.occupancy_window, self.occupancy_window),
                                        (0,0)), mode='constant', constant_values=0)
            props = regionprops(np.int32(y_padded == cell_label))
            center_x, center_y = props[0].centroid
            center_x, center_y = np.int(center_x), np.int(center_y)
            X_reduced = X_padded[center_x-self.occupancy_window:center_x+self.occupancy_window,
                                 center_y-self.occupancy_window:center_y+self.occupancy_window,:]
            y_reduced = y_padded[center_x-self.occupancy_window:center_x+self.occupancy_window,
                                 center_y-self.occupancy_window:center_y+self.occupancy_window,:]
            
            # Resize X_reduced in case it is used instead of the occupancy grid method
            resize_shape = (2*self.occupancy_grid_size+1, 2*self.occupancy_grid_size+1, X.shape[channel_axis])

            # Resize images from bounding box
            max_value = np.amax([np.amax(X_reduced), np.absolute(np.amin(X_reduced))])
            X_reduced /= max_value
            X_reduced = resize(X_reduced, resize_shape)
            X_reduced *= max_value
            
            # Fill up the occupancy grid
            center_x, center_y = self.occupancy_window, self.occupancy_window
            props = regionprops(np.int32(y_reduced))
            for prop in props:
                centroid_x, centroid_y = prop.centroid
                dist_x, dist_y = np.float(centroid_x - center_x), np.float(centroid_y - center_y)
                dist_x *= self.occupancy_grid_size/self.occupancy_window
                dist_y *= self.occupancy_grid_size/self.occupancy_window
                
                loc_x = np.int(np.floor(self.occupancy_grid_size + dist_x))
                loc_y = np.int(np.floor(self.occupancy_grid_size + dist_y))
                
                mark_grid = (loc_x >= 0) and (loc_x < occupancy_grid.shape[0]) and (loc_y >=0) and (loc_y < occupancy_grid.shape[1]) 
                
                if mark_grid:
                    occupancy_grid[loc_x, loc_y,0] = 1
                    
            occupancy_grids[counter,:,:,:] = X_reduced #occupancy_grid
            
        return [appearances, centroids, occupancy_grids]

    def _create_appearances(self):
        """
        This function gets the appearances of every cell, crops them out, resizes them, 
        and stores them in an matrix. Pre-fetching the appearances should significantly 
        speed up the generator. It also gets the centroids and occupancy grids
        """
        number_of_tracks = len(self.track_ids.keys())

        # Initialize the array for the appearances and centroids
        if self.data_format =='channels_first':
            all_appearances_shape = (number_of_tracks, self.x.shape[self.channel_axis], self.x.shape[self.time_axis], self.crop_dim, self.crop_dim)
        if self.data_format == 'channels_last':
            all_appearances_shape = (number_of_tracks, self.x.shape[self.time_axis], self.crop_dim, self.crop_dim, self.x.shape[self.channel_axis])
        all_appearances = np.zeros(all_appearances_shape, dtype = K.floatx())

        all_centroids_shape = (number_of_tracks, self.x.shape[self.time_axis],2)
        all_centroids = np.zeros(all_centroids_shape, dtype = K.floatx())
        
        all_occupancy_grids_shape = (number_of_tracks, self.x.shape[self.time_axis], 
                                     2*self.occupancy_grid_size+1, 2*self.occupancy_grid_size+1, 1)
        all_occupancy_grids = np.zeros(all_occupancy_grids_shape, dtype = K.floatx())

        for track in self.track_ids.keys():
            batch = self.track_ids[track]['batch']
            label = self.track_ids[track]['label']
            frames = self.track_ids[track]['frames']

            # Make an array of labels that the same length as the frames array
            labels = [label] * len(frames)
            X = self.x[batch]
            y = self.y[batch]

            app = self._get_appearances(X, y, frames, labels)
            appearance = app[0]
            centroid = app[1]
            occupancy_grid = app[2]

            if self.data_format == 'channels_first':
                all_appearances[track,:,np.array(frames),:,:] = appearance 
            if self.data_format == 'channels_last':
                all_appearances[track,np.array(frames),:,:,:] = appearance

            all_centroids[track,np.array(frames),:] = centroid
            
            all_occupancy_grids[track, np.array(frames),:,:] = occupancy_grid
            
        self.all_appearances = all_appearances
        self.all_centroids = all_centroids
        self.all_occupancy_grids = all_occupancy_grids
        
        return None

    def _fetch_appearances(self, track, frames):
        """
        This function gets the appearances after they have been 
        cropped out of the image
        """
        # TO DO: Check to make sure the frames are acceptable

        if self.data_format == 'channels_first':
            appearances = self.all_appearances[track,:,np.array(frames),:,:]
        if self.data_format == 'channels_last':
            appearances = self.all_appearances[track,np.array(frames),:,:,:]
        return appearances

    def _fetch_centroids(self, track, frames):
        """
        This function gets the centroids after they have been
        extracted and stored
        """
        # TO DO: Check to make sure the frames are acceptable
        
        centroids = self.all_centroids[track,np.array(frames),:]
        return centroids
    
    def _fetch_occupancy_grids(self, track, frames):
        """
        This function gets the occupancy grids after they have been
        extracted and stored
        """
        # TO DO: Check to make sure the frames are acceptable
        
        occupancy_grids = self.all_occupancy_grids[track,np.array(frames),:,:,:]
        return occupancy_grids

    def _fetch_frames(self, track, division=False):
        """
        This function fetches a random list of frames for a given track.
        If the division flag is true, then the list of frames ends at the cell's
        last appearance if the division flag is true.
        """
        track_id = self.track_ids[track]
        batch = track_id['batch']
        tracked_frames = list(track_id['frames'])

        # We need to have at least one future frame to pick from, so if 
        # the last frame of the movie is a tracked frame, remove it
        last_frame = self.x.shape[self.time_axis] - 1
        if last_frame in tracked_frames:
            tracked_frames.remove(last_frame)

        # Get the indices of the tracked_frames list - sometimes frames
        # are skipped
        tracked_frames_index = np.arange(len(tracked_frames))
        
        # Check if there are enough frames
        enough_frames = len(tracked_frames_index) > self.min_track_length + 1

        # We need to exclude the last frame so that we will always be able to make a comparison
        acceptable_indices = tracked_frames_index[self.min_track_length-1:-1] if enough_frames else tracked_frames_index[:-1]

        # Take the last frame if there is a division, otherwise randomly pick a frame
        index = -1 if division else np.random.choice(acceptable_indices) 

        # Select the frames. If there aren't enough frames, repeat the first frame
        # the necessary number of times
        if enough_frames:
            frames = tracked_frames[index+1-self.min_track_length:index+1]
        else:
            frames_temp = tracked_frames[0:index+1]
            missing_frames = self.min_track_length - len(frames_temp)
            frames = [tracked_frames[0]] * missing_frames + frames_temp

        return frames

    def _get_batches_of_transformed_samples(self, index_array):
        # Initialize batch_x_1, batch_x_2, and batch_y, as well as cell distance data
        # DVV Notes - I'm changing how this works. We will now only compare cells in neighboring
        # frames. I am also modifying it so it will select a sequence of cells/distances for x1
        # and 1 cell/distance for x2

        if self.data_format == 'channels_first':
            x1_shape = (len(index_array), self.x.shape[self.channel_axis], self.min_track_length, self.crop_dim, self.crop_dim)
            x2_shape = (len(index_array), self.x.shape[self.channel_axis], self.crop_dim, self.crop_dim)
        else:
            x1_shape = (len(index_array), self.min_track_length, self.crop_dim, self.crop_dim, self.x.shape[self.channel_axis])
            x2_shape = (len(index_array), 1, self.crop_dim, self.crop_dim, self.x.shape[self.channel_axis])
        distance_shape_1 = (len(index_array), self.min_track_length, 2)
        distance_shape_2 = (len(index_array), 1, 2)
        
        occupancy_grid_shape_1 = (len(index_array), self.min_track_length, 
                                  2*self.occupancy_grid_size+1, 2*self.occupancy_grid_size+1, 1)
        occupancy_grid_shape_2 = (len(index_array), 1, 2*self.occupancy_grid_size+1, 
                                  2*self.occupancy_grid_size+1, 1)
        
        y_shape = (len(index_array), 3)

        batch_x_1 = np.zeros(x1_shape, dtype=K.floatx())
        batch_x_2 = np.zeros(x2_shape, dtype=K.floatx())
        batch_distance_1 = np.zeros(distance_shape_1, dtype=K.floatx())
        batch_distance_2 = np.zeros(distance_shape_2, dtype=K.floatx())
        batch_occupancy_grid_1 = np.zeros(occupancy_grid_shape_1, dtype=K.floatx())
        batch_occupancy_grid_2 = np.zeros(occupancy_grid_shape_2, dtype=K.floatx())
        batch_y = np.zeros(y_shape, dtype=np.int32)

        for i, j in enumerate(index_array):
            # Identify which tracks are going to be selected
            track_id = self.track_ids[j]
            batch = track_id['batch']
            label_1 = track_id['label']  
            
            X = self.x[batch]
            y = self.y[batch]

            # Choose comparison cell
            # Determine what class the track will be - different (0), same (1), division (2)
            # is_same_cell = np.random.random_integers(0, 1)
            division = False
            type_cell = np.random.choice([0,1,2], p = [1./3., 1./3., 1./3.])

            # Dealing with edge cases

            # If class is division, check if the first cell divides. If not, change tracks
            if type_cell == 2:
                if len(track_id['daughters']) == 0:
                    # No divisions so randomly choose a different track that is
                    # guaranteed to have a division
                    new_j = np.random.choice(self.tracks_with_divisions)
                    j = new_j
                    track_id = self.track_ids[j]
                    batch = track_id['batch']
                    label_1 = track_id['label']
                    X = self.x[batch]
                    y = self.y[batch]
                    division == True
                else:
                    division == True
                    
            # Get the frames for cell 1 and frames/label for cell 2
            frames_1 = self._fetch_frames(j, division=division)
            
            # For frame_2, choose the next frame cell 1 appears in 
            last_frame_1 = np.amax(frames_1)            
            frame_2 = np.amin( [x for x in track_id['frames'] if x > last_frame_1] )
            frames_2 = [frame_2]

            different_cells = track_id['different'][frame_2]
                    
            if type_cell == 0:
                # If there are no different cells in the subsequent frame, we must choose 
                # the same cell
                if len(different_cells) == 0:
                    type_cell = 1
                else:
                    label_2 = np.random.choice(different_cells)

            if type_cell == 1:
                # If there is only 1 cell in frame_2, we can only choose the class to be same
                label_2 = label_1
                        
            if type_cell == 2:
                # There should always be 2 daughters but not always a valid label
                label_2 = np.int(np.random.choice(track_id['daughters'])) 
                daughter_track = self.reverse_track_ids[batch][label_2]
                frame_2 = np.amin(self.track_ids[daughter_track]['frames'])
                frames_2 = [frame_2]

            track_1 = j
            track_2 = self.reverse_track_ids[batch][label_2]

            # Get appearances, centroid, and occupancy grid data
            appearance_1 = self._fetch_appearances(track_1, frames_1)
            appearance_2 = self._fetch_appearances(track_2, frames_2)
            centroid_1 = self._fetch_centroids(track_1, frames_1)
            centroid_2 = self._fetch_centroids(track_2, frames_2)
            occupancy_grid_1 = self._fetch_occupancy_grids(track_1, frames_1)
            occupancy_grid_2 = self._fetch_occupancy_grids(track_2, frames_2)
            
            # Apply random transforms
            new_appearance_1 = np.zeros(appearance_1.shape, dtype = K.floatx())
            new_appearance_2 = np.zeros(appearance_2.shape, dtype = K.floatx())

            for frame in range(appearance_1.shape[self.time_axis-1]):
                if self.data_format == 'channels_first':
                    app_temp = self.image_data_generator.random_transform(appearance_1[:,frame,:,:])
                    app_temp = self.image_data_generator.standardize(app_temp)
                    new_appearance_1[:,frame,:,:] = app_temp                        

                if self.data_format == 'channels_last':
                    app_temp = self.image_data_generator.random_transform(appearance_1[frame])
                    app_temp = self.image_data_generator.standardize(app_temp)
                    new_appearance_1[frame] = app_temp

            if self.data_format == 'channels_first':
                app_temp = self.image_data_generator.random_transform(appearance_2[:,0,:,:])
                app_temp = self.image_data_generator.standardize(app_temp)
                new_appearance_2[:,0,:,:] = app_temp   
                
            if self.data_format == 'channels_last':
                app_temp = self.image_data_generator.random_transform(appearance_2[0])
                app_temp = self.image_data_generator.standardize(app_temp)
                new_appearance_2[0] = app_temp

            # Compute distances between centroids
            centroids = np.concatenate([centroid_1, centroid_2], axis=0)
            distance = np.diff(centroids, axis=0)
            zero_pad = np.zeros((1,2), dtype = K.floatx())
            distance = np.concatenate([zero_pad, distance], axis=0)
            
            # Randomly rotate and expand all the distances
            theta = 2*np.pi*np.random.random()
            c, s = np.cos(theta), np.sin(theta)
            R = np.array(((c,-s), (s, c)))
            for k in range(distance.shape[0]):
                theta = 2*np.pi*np.random.random() + np.pi/10* np.random.uniform(low=-1, high=1)
                c, s = np.cos(theta), np.sin(theta)
                R = np.array(((c,-s), (s, c)))
                dilation = np.random.uniform(low=0.8, high=1.2)
                distance[k] = np.matmul(R, distance[k]*dilation)
                
            # Randomly transform the occupancy maps
            occupancy_generator = ImageDataGenerator(rotation_range=180, 
                                                    horizontal_flip=True,
                                                    vertical_flip=True)
            
            occupancy_grids = np.concatenate([occupancy_grid_1, occupancy_grid_2], axis=0)
            
            for frame in range(occupancy_grids.shape[self.time_axis-1]):
                og_temp = occupancy_grids[frame]
                og_temp = self.image_data_generator.random_transform(og_temp)
                occupancy_grids[frame] = og_temp
            
            occupancy_grid_1 = occupancy_grids[0:-1,:,:,:]
            occupancy_grid_2 = occupancy_grids[[-1],:,:,:]
                
            # Save images and distances to the batch arrays
            batch_x_1[i] = appearance_1
            batch_x_2[i] = appearance_2
            batch_distance_1[i] = distance[0:-1,:]
            batch_distance_2[i,0,:] = distance[-1,:]
            batch_occupancy_grid_1[i] = occupancy_grid_1
            batch_occupancy_grid_2[i,0,:,:,:] = occupancy_grid_2
            batch_y[i, type_cell] = 1
   
        # Remove singleton dimensions (if min_track_length is 1)
        if self.squeeze:
            batch_x_1 = np.squeeze(batch_x_1, axis=self.time_axis)
            batch_x_2 = np.squeeze(batch_x_2, axis=self.time_axis)
            batch_distance_1 = np.squeeze(batch_distance_1, axis=1)
            batch_distance_2 = np.squeeze(batch_distance_2, axis=1)
            batch_occupancy_grid_1 = np.squeeze(batch_occupancy_grid_1, axis=1)
            batch_occupancy_grid_2 = np.squeeze(batch_occupancy_grid_2, axis=1)
        return [batch_x_1, batch_x_2, batch_distance_1, batch_distance_2, batch_occupancy_grid_1, batch_occupancy_grid_2], batch_y

    def next(self):
        """For python 2.x.
        # Returns the next batch.
        """
        # Keeps under lock only the mechanism which advances
        # the indexing of each batch.
        with self.lock:
            index_array = next(self.index_generator)
        # The transformation of images is not under thread lock
        # so it can be done in parallel
        return self._get_batches_of_transformed_samples(index_array)


"""
Watershed generator
"""


class WatershedDataGenerator(ImageFullyConvDataGenerator):
    def flow(self,
             train_dict,
             batch_size=1,
             shuffle=True,
             seed=None,
             save_to_dir=None,
             save_prefix='',
             distance_bins=16,
             save_format='png'):
        return WatershedIterator(
            train_dict,
            self,
            batch_size=batch_size,
            shuffle=shuffle,
            seed=seed,
            data_format=self.data_format,
            distance_bins=distance_bins,
            save_to_dir=save_to_dir,
            save_prefix=save_prefix,
            save_format=save_format)


class WatershedIterator(Iterator):
    def __init__(self,
                 train_dict,
                 image_data_generator,
                 batch_size=1,
                 shuffle=False,
                 seed=None,
                 data_format=None,
                 distance_bins=16,
                 save_to_dir=None,
                 save_prefix='',
                 save_format='png'):
        if data_format is None:
            data_format = K.image_data_format()
        self.x = np.asarray(train_dict['X'], dtype=K.floatx())

        if self.x.ndim != 4:
            raise ValueError('Input data in `WatershedIterator` '
                             'should have rank 4. You passed an array '
                             'with shape', self.x.shape)

        self.channel_axis = 3 if data_format == 'channels_last' else 1
        self.distance_bins = distance_bins
        self.y = train_dict['y']
        self.image_data_generator = image_data_generator
        self.data_format = data_format
        self.save_to_dir = save_to_dir
        self.save_prefix = save_prefix
        self.save_format = save_format
        super(WatershedIterator, self).__init__(
            self.x.shape[0], batch_size, shuffle, seed)

    def _get_batches_of_transformed_samples(self, index_array):
        batch_x = np.zeros(tuple([len(index_array)] + list(self.x.shape)[1:]))
        if self.channel_axis == 1:
            batch_y = np.zeros(tuple([len(index_array), self.distance_bins] +
                                     list(self.y.shape)[2:]))
        else:
            batch_y = np.zeros(tuple([len(index_array)] +
                                     list(self.y.shape)[1:3] +
                                     [self.distance_bins]))

        for i, j in enumerate(index_array):
            x = self.x[j]

            if self.y is not None:
                y = self.y[j]
                x, y = self.image_data_generator.random_transform(x.astype(K.floatx()), y)
            else:
                x = self.image_data_generator.random_transform(x.astype(K.floatx()))

            x = self.image_data_generator.standardize(x)

            # TODO: hardcoded for cell interior = 1
            if self.channel_axis == 1:
                interior = y[1, :, :]
            else:
                interior = y[:, :, 1]

            distance = distance_transform_2d(interior, self.distance_bins)

            # convert to one hot notation
            if self.channel_axis == 1:
                y_shape = (self.distance_bins, self.y.shape[2], self.y.shape[3])
            else:
                y_shape = (self.y.shape[1], self.y.shape[2], self.distance_bins)

            y = np.zeros(y_shape)
            for label_val in range(np.amax(distance) + 1):
                if self.channel_axis == 1:
                    y[label_val, :, :] = distance == label_val
                else:
                    y[:, :, label_val] = distance == label_val

            batch_x[i] = x
            batch_y[i] = y

        if self.save_to_dir:
            for i, j in enumerate(index_array):
                # Save X batch
                img = array_to_img(batch_x[i], self.data_format, scale=True)
                fname = '{prefix}_{index}_{hash}.{format}'.format(
                    prefix=self.save_prefix,
                    index=j,
                    hash=np.random.randint(1e4),
                    format=self.save_format)
                img.save(os.path.join(self.save_to_dir, fname))

                if self.y is not None:
                    # Save y batch, but just the MAX distance for each pixel
                    img_y = np.argmax(batch_y[i], axis=self.channel_axis - 1)
                    img_y = np.expand_dims(img_y, axis=self.channel_axis - 1)
                    img = array_to_img(img_y, self.data_format, scale=True)
                    fname = 'y_{prefix}_{index}_{hash}.{format}'.format(
                        prefix=self.save_prefix,
                        index=j,
                        hash=np.random.randint(1e4),
                        format=self.save_format)
                    img.save(os.path.join(self.save_to_dir, fname))

        if self.y is None:
            return batch_x
        return batch_x, batch_y

    def next(self):
        """For python 2.x.
        # Returns the next batch.
        """
        # Keeps under lock only the mechanism which advances
        # the indexing of each batch.
        with self.lock:
            index_array = next(self.index_generator)
        # The transformation of images is not under thread lock
        # so it can be done in parallel
        return self._get_batches_of_transformed_samples(index_array)

"""
Custom movie generators
"""


class MovieDataGenerator(ImageDataGenerator):
    """Generate minibatches of movie data with real-time data augmentation."""

    def __init__(self, **kwargs):
        super(MovieDataGenerator, self).__init__(**kwargs)
        # Change the axes for 5D data
        if self.data_format == 'channels_first':
            self.channel_axis = 1
            self.row_axis = 3
            self.col_axis = 4
            self.time_axis = 2
        if self.data_format == 'channels_last':
            self.channel_axis = 4
            self.row_axis = 2
            self.col_axis = 3
            self.time_axis = 1

    def flow(self,
             train_dict,
             batch_size=1,
             frames_per_batch=10,
             shuffle=True,
             seed=None,
             save_to_dir=None,
             save_prefix='',
             save_format='png'):
        return MovieArrayIterator(
            train_dict,
            self,
            batch_size=batch_size,
            shuffle=shuffle,
            seed=seed,
            data_format=self.data_format,
            frames_per_batch=frames_per_batch,
            save_to_dir=save_to_dir,
            save_prefix=save_prefix,
            save_format=save_format)

    def standardize(self, x):
        """Apply the normalization configuration to a batch of inputs.
        # Arguments
            x: batch of inputs to be normalized.
        # Returns
            The inputs, normalized.
        """
        # TODO: standardize each image, not all frames at once
        if self.preprocessing_function:
            x = self.preprocessing_function(x)
        if self.rescale:
            x *= self.rescale
        # x is a single image, so it doesn't have image number at index 0
        img_channel_axis = self.channel_axis - 1
        if self.samplewise_center:
            x -= np.mean(x, axis=img_channel_axis, keepdims=True)
        if self.samplewise_std_normalization:
            x /= (np.std(x, axis=img_channel_axis, keepdims=True) + K.epsilon())

        if self.featurewise_center:
            if self.mean is not None:
                x -= self.mean
            else:
                logging.warning('This ImageDataGenerator specifies '
                                '`featurewise_std_normalization`, but it hasn\'t '
                                'been fit on any training data. Fit it '
                                'first by calling `.fit(numpy_data)`.')
        if self.featurewise_std_normalization:
            if self.std is not None:
                x /= (self.std + K.epsilon())
            else:
                logging.warning('This ImageDataGenerator specifies '
                                '`featurewise_std_normalization`, but it hasn\'t '
                                'been fit on any training data. Fit it '
                                'first by calling `.fit(numpy_data)`.')

        return x

    def random_transform(self, x, labels=None, seed=None):
        """Randomly augment a single image tensor.
        # Arguments
            x: 5D tensor, image stack.
            labels: 5D tensor, image mask stack.
            seed: random seed.
        # Returns
            A randomly transformed version of the input (same shape).
        """
        # x is a single image, so it doesn't have image number at index 0
        img_row_axis = self.row_axis - 1
        img_col_axis = self.col_axis - 1
        img_time_axis = self.time_axis - 1
        img_channel_axis = self.channel_axis - 1

        if seed is not None:
            np.random.seed(seed)

        # use composition of homographies
        # to generate final transform that needs to be applied
        if self.rotation_range:
            theta = np.deg2rad(
                np.random.uniform(-self.rotation_range, self.rotation_range))
        else:
            theta = 0

        if self.height_shift_range:
            tx = np.random.uniform(-self.height_shift_range, self.height_shift_range)
            if self.height_shift_range < 1:
                tx *= x.shape[img_row_axis]
        else:
            tx = 0

=======
        # use composition of homographies
        # to generate final transform that needs to be applied
        if self.rotation_range:
            theta = np.deg2rad(
                np.random.uniform(-self.rotation_range, self.rotation_range))
        else:
            theta = 0

        if self.height_shift_range:
            tx = np.random.uniform(-self.height_shift_range, self.height_shift_range)
            if self.height_shift_range < 1:
                tx *= x.shape[img_row_axis]
        else:
            tx = 0

>>>>>>> c271d144
        if self.width_shift_range:
            ty = np.random.uniform(-self.width_shift_range, self.width_shift_range)
            if self.width_shift_range < 1:
                ty *= x.shape[img_col_axis]
        else:
            ty = 0

        if self.shear_range:
            shear = np.deg2rad(np.random.uniform(-self.shear_range, self.shear_range))
        else:
            shear = 0

        if self.zoom_range[0] == 1 and self.zoom_range[1] == 1:
            zx, zy = 1, 1
        else:
            zx, zy = np.random.uniform(self.zoom_range[0], self.zoom_range[1], 2)

        transform_matrix = None
        if theta != 0:
            rotation_matrix = np.array([
                [np.cos(theta), -np.sin(theta), 0],
                [np.sin(theta), np.cos(theta), 0],
                [0, 0, 1]
            ])
            transform_matrix = rotation_matrix

        if tx != 0 or ty != 0:
            shift_matrix = np.array([
                [1, 0, tx],
                [0, 1, ty],
                [0, 0, 1]
            ])
            transform_matrix = shift_matrix if transform_matrix is None else np.dot(
                transform_matrix, shift_matrix)

        if shear != 0:
            shear_matrix = np.array([
                [1, -np.sin(shear), 0],
                [0, np.cos(shear), 0],
                [0, 0, 1]
            ])
            transform_matrix = shear_matrix if transform_matrix is None else np.dot(
                transform_matrix, shear_matrix)

        if zx != 1 or zy != 1:
            zoom_matrix = np.array([
                [zx, 0, 0],
                [0, zy, 0],
                [0, 0, 1]
            ])
            transform_matrix = zoom_matrix if transform_matrix is None else np.dot(
                transform_matrix, zoom_matrix)

        if labels is not None:
            y = labels

            if transform_matrix is not None:
                y_new = []
                h, w = y.shape[img_row_axis], y.shape[img_col_axis]
                transform_matrix_y = transform_matrix_offset_center(transform_matrix, h, w)
                for frame in range(y.shape[img_time_axis]):
                    if self.time_axis == 2:
                        y_frame = y[:, frame]
                        trans_channel_axis = img_channel_axis
                    else:
                        y_frame = y[frame]
                        trans_channel_axis = img_channel_axis - 1
                    y_trans = apply_transform(y_frame, transform_matrix_y, trans_channel_axis,
                                              fill_mode='constant', cval=0)
                    y_new.append(np.rint(y_trans))
                y = np.stack(y_new, axis=img_time_axis)

        if transform_matrix is not None:
            x_new = []
            h, w = x.shape[img_row_axis], x.shape[img_col_axis]
            transform_matrix_x = transform_matrix_offset_center(transform_matrix, h, w)
            for frame in range(x.shape[img_time_axis]):
                if self.time_axis == 2:
                    x_frame = x[:, frame]
                    trans_channel_axis = img_channel_axis
                else:
                    x_frame = x[frame]
                    trans_channel_axis = img_channel_axis - 1
                x_trans = apply_transform(x_frame, transform_matrix_x, trans_channel_axis,
                                          fill_mode=self.fill_mode, cval=self.cval)
                x_new.append(x_trans)
            x = np.stack(x_new, axis=img_time_axis)

        if self.channel_shift_range != 0:
            x = random_channel_shift(x, self.channel_shift_range, img_channel_axis)

        if self.horizontal_flip:
            if np.random.random() < 0.5:
                x = flip_axis(x, img_col_axis)
                if labels is not None:
                    y = flip_axis(y, img_col_axis)

        if self.vertical_flip:
            if np.random.random() < 0.5:
                x = flip_axis(x, img_row_axis)
                if labels is not None:
                    y = flip_axis(y, img_row_axis)

        if labels is not None:
            return x, y

        return x

    def fit(self, x, augment=False, rounds=1, seed=None):
        """Fits internal statistics to some sample data.
        Required for featurewise_center, featurewise_std_normalization
        and zca_whitening.
        # Arguments
            x: Numpy array, the data to fit on. Should have rank 5.
                In case of grayscale data,
                the channels axis should have value 1, and in case
                of RGB data, it should have value 4.
            augment: Whether to fit on randomly augmented samples
            rounds: If `augment`,
                how many augmentation passes to do over the data
            seed: random seed.
        # Raises
            ValueError: in case of invalid input `x`.
        """
        x = np.asarray(x, dtype=K.floatx())
        if x.ndim != 5:
            raise ValueError('Input to `.fit()` should have rank 5. '
                             'Got array with shape: ' + str(x.shape))

        if seed is not None:
            np.random.seed(seed)

        x = np.copy(x)
        if augment:
            ax = np.zeros(tuple([rounds * x.shape[0]] + list(x.shape)[1:]), dtype=K.floatx())
            for r in range(rounds):
                for i in range(x.shape[0]):
                    ax[i + r * x.shape[0]] = self.random_transform(x[i])
            x = ax

        if self.featurewise_center:
            self.mean = np.mean(x, axis=(0, self.time_axis, self.row_axis, self.col_axis))
            broadcast_shape = [1, 1, 1, 1]
            broadcast_shape[self.channel_axis - 1] = x.shape[self.channel_axis]
            self.mean = np.reshape(self.mean, broadcast_shape)
            x -= self.mean

        if self.featurewise_std_normalization:
            self.std = np.std(x, axis=(0, self.time_axis, self.row_axis, self.col_axis))
            broadcast_shape = [1, 1, 1, 1]
            broadcast_shape[self.channel_axis - 1] = x.shape[self.channel_axis]
            self.std = np.reshape(self.std, broadcast_shape)
            x /= (self.std + K.epsilon())


class MovieArrayIterator(Iterator):
    """
    The movie array iterator takes in a dictionary containing the training data
    Each data set contains a data movie (X) and a label movie (y)
    The label movie is the same dimension as the channel movie with each pixel
    having its corresponding prediction
    """

    def __init__(self,
                 train_dict,
                 movie_data_generator,
                 batch_size=32,
                 frames_per_batch=10,
                 skip=None,
                 transform=None,
                 transform_kwargs={},
                 shuffle=False,
                 seed=None,
                 data_format=None,
                 save_to_dir=None,
                 save_prefix='',
                 save_format='png'):
        X, y = train_dict['X'], train_dict['y']
        if y is not None and X.shape[0] != y.shape[0]:
            raise ValueError('`X` (movie data) and `y` (labels) '
                             'should have the same size. Found '
                             'Found x.shape = {}, y.shape = {}'.format(
                                 X.shape, y.shape))

        if data_format is None:
            data_format = K.image_data_format()

        self.channel_axis = 4 if data_format == 'channels_last' else 1
        self.time_axis = 1 if data_format == 'channels_last' else 2
        self.x = np.asarray(X, dtype=K.floatx())
        self.y = _transform_masks(y, transform, data_format=data_format, **transform_kwargs)

        if self.x.ndim != 5:
            raise ValueError('Input data in `MovieArrayIterator` '
                             'should have rank 5. You passed an array '
                             'with shape', self.x.shape)

        if self.x.shape[self.time_axis] - frames_per_batch < 0:
            raise ValueError(
                'The number of frames used in each training batch should '
                'be less than the number of frames in the training data!')

        self.frames_per_batch = frames_per_batch
        self.skip = skip
        self.movie_data_generator = movie_data_generator
        self.data_format = data_format
        self.save_to_dir = save_to_dir
        self.save_prefix = save_prefix
        self.save_format = save_format
        super(MovieArrayIterator, self).__init__(
            len(self.y), batch_size, shuffle, seed)

    def _get_batches_of_transformed_samples(self, index_array):
        if self.data_format == 'channels_first':
            batch_x = np.zeros((len(index_array),
                                self.x.shape[1],
                                self.frames_per_batch,
                                self.x.shape[3],
                                self.x.shape[4]))
            if self.y is not None:
                batch_y = np.zeros((len(index_array),
                                    self.y.shape[1],
                                    self.frames_per_batch,
                                    self.y.shape[3],
                                    self.y.shape[4]))

        else:
            batch_x = np.zeros(tuple([len(index_array), self.frames_per_batch] +
                                     list(self.x.shape)[2:]))
            if self.y is not None:
                batch_y = np.zeros(tuple([len(index_array), self.frames_per_batch] +
                                         list(self.y.shape)[2:]))

        for i, j in enumerate(index_array):
            if self.y is not None:
                y = self.y[j]

            # Sample along the time axis
            last_frame = self.x.shape[self.time_axis] - self.frames_per_batch
            time_start = np.random.randint(0, high=last_frame)
            time_end = time_start + self.frames_per_batch
            if self.time_axis == 1:
                x = self.x[j, time_start:time_end, :, :, :]
                if self.y is not None:
                    y = self.y[j, time_start:time_end, :, :, :]

            elif self.time_axis == 2:
                x = self.x[j, :, time_start:time_end, :, :]
                if self.y is not None:
                    y = self.y[j, :, time_start:time_end, :, :]

            if self.y is not None:
                x, y = self.movie_data_generator.random_transform(
                    x.astype(K.floatx()), labels=y)
                x = self.movie_data_generator.standardize(x)
                batch_y[i] = y
            else:
                x = self.movie_data_generator.random_transform(x.astype(K.floatx()))

            batch_x[i] = x

        if self.save_to_dir:
            time_axis = 2 if self.data_format == 'channels_first' else 1
            for i, j in enumerate(index_array):
                for frame in range(batch_x.shape[time_axis]):
                    if time_axis == 2:
                        img = array_to_img(batch_x[i, :, frame], self.data_format, scale=True)
                    else:
                        img = array_to_img(batch_x[i, frame], self.data_format, scale=True)
                    fname = '{prefix}_{index}_{hash}.{format}'.format(
                        prefix=self.save_prefix,
                        index=j,
                        hash=np.random.randint(1e4),
                        format=self.save_format)
                    img.save(os.path.join(self.save_to_dir, fname))

                    if self.y is not None:
                        # Save argmax of y batch
                        if self.time_axis == 2:
                            img_y = np.argmax(batch_y[i, :, frame], axis=0)
                            img_channel_axis = 0
                            img_y = batch_y[i, :, frame]
                        else:
                            img_channel_axis = -1
                            img_y = batch_y[i, frame]
                        img_y = np.argmax(img_y, axis=img_channel_axis)
                        img_y = np.expand_dims(img_y, axis=img_channel_axis)
                        img = array_to_img(img_y, self.data_format, scale=True)
                        fname = 'y_{prefix}_{index}_{hash}.{format}'.format(
                            prefix=self.save_prefix,
                            index=j,
                            hash=np.random.randint(1e4),
                            format=self.save_format)
                        img.save(os.path.join(self.save_to_dir, fname))

        if self.y is None:
            return batch_x

        if self.skip is not None:
            batch_y = [batch_y] * (self.skip + 1)

        return batch_x, batch_y

    def next(self):
        """For python 2.x.
        # Returns the next batch.
        """
        # Keeps under lock only the mechanism which advances
        # the indexing of each batch.
        with self.lock:
            index_array = next(self.index_generator)
        # The transformation of images is not under thread lock
        # so it can be done in parallel
        return self._get_batches_of_transformed_samples(index_array)


class SampleMovieArrayIterator(Iterator):
    def __init__(self,
                 train_dict,
                 movie_data_generator,
                 batch_size=32,
                 shuffle=False,
                 transform=None,
                 transform_kwargs={},
                 balance_classes=False,
                 max_class_samples=None,
                 window_size=(30, 30, 5),
                 seed=None,
                 data_format=None,
                 save_to_dir=None,
                 save_prefix='',
                 save_format='png'):
        X, y = train_dict['X'], train_dict['y']
        if y is not None and X.shape[0] != y.shape[0]:
            raise ValueError('`X` (movie data) and `y` (labels) '
                             'should have the same size. Found '
                             'Found x.shape = {}, y.shape = {}'.format(
                                 X.shape, y.shape))

        if data_format is None:
            data_format = K.image_data_format()

        self.channel_axis = 4 if data_format == 'channels_last' else 1
        self.time_axis = 1 if data_format == 'channels_last' else 2
        self.x = np.asarray(X, dtype=K.floatx())
        y = _transform_masks(y, transform, data_format=data_format)

        if self.x.ndim != 5:
            raise ValueError('Input data in `SampleMovieArrayIterator` '
                             'should have rank 5. You passed an array '
                             'with shape', self.x.shape)

        window_size = conv_utils.normalize_tuple(window_size, 3, 'window_size')

        pixels_z, pixels_x, pixels_y, batch, y = sample_label_movie(
            y=y,
            padding='valid',
            window_size=window_size,
            max_training_examples=None,
            data_format=data_format)

        self.y = y
        self.win_x = window_size[0]
        self.win_y = window_size[1]
        self.win_z = window_size[2]
        self.pixels_x = pixels_x
        self.pixels_y = pixels_y
        self.pixels_z = pixels_z
        self.batch = batch
        self.movie_data_generator = movie_data_generator
        self.data_format = data_format
        self.save_to_dir = save_to_dir
        self.save_prefix = save_prefix
        self.save_format = save_format

        self.class_balance(max_class_samples, balance_classes, seed=seed)

        self.y = to_categorical(self.y).astype('int32')
        super(SampleMovieArrayIterator, self).__init__(
            len(self.y), batch_size, shuffle, seed)

    def _sample_image(self, b, pz, px, py):
        wx = self.win_x
        wy = self.win_y
        wz = self.win_z

        if self.channel_axis == 1:
            sampled = self.x[b, :, pz - wz:pz + wz + 1, px - wx:px + wx + 1, py - wy:py + wy + 1]
        else:
            sampled = self.x[b, pz - wz:pz + wz + 1, px - wx:px + wx + 1, py - wy:py + wy + 1, :]

        return sampled

    def class_balance(self, max_class_samples=None, downsample=False, seed=None):
        """Balance classes based on the number of samples of each class
        # Arguments
            max_class_samples: if not None, a maximum count for each class
            downsample: if True, all sample sizes will be the rarest count
            seed: random state initalization
        # Returns
            Does not return anything but shuffles and resizes the sample size
        """
        balanced_indices = []

        unique_b = np.unique(self.batch)

        if max_class_samples is not None:
            max_class_samples = int(max_class_samples // len(unique_b))

        for b in unique_b:
            batch_y = self.y[self.batch == b]
            unique, counts = np.unique(batch_y, return_counts=True)
            min_index = np.argmin(counts)
            n_samples = counts[min_index]

            if max_class_samples is not None and max_class_samples < n_samples:
                n_samples = max_class_samples

            for class_label in unique:
                non_rand_ind = ((self.batch == b) & (self.y == class_label)).nonzero()[0]

                if downsample:
                    size = n_samples
                elif max_class_samples:
                    size = min(max_class_samples, len(non_rand_ind))
                else:
                    size = len(non_rand_ind)

                index = np.random.choice(non_rand_ind, size=size, replace=False)
                balanced_indices.extend(index)

        np.random.seed(seed=seed)
        np.random.shuffle(balanced_indices)

        # Save the upsampled results
        self.batch = self.batch[balanced_indices]
        self.pixels_z = self.pixels_z[balanced_indices]
        self.pixels_x = self.pixels_x[balanced_indices]
        self.pixels_y = self.pixels_y[balanced_indices]
        self.y = self.y[balanced_indices]

    def _get_batches_of_transformed_samples(self, index_array):
        if self.channel_axis == 1:
            batch_x = np.zeros((len(index_array),
                                self.x.shape[self.channel_axis],
                                2 * self.win_z + 1,
                                2 * self.win_x + 1,
                                2 * self.win_y + 1))
        else:
            batch_x = np.zeros((len(index_array),
                                2 * self.win_z + 1,
                                2 * self.win_x + 1,
                                2 * self.win_y + 1,
                                self.x.shape[self.channel_axis]))

        for i, j in enumerate(index_array):
            b, pz, px, py = self.batch[j], self.pixels_z[j], self.pixels_x[j], self.pixels_y[j]
            x = self._sample_image(b, pz, px, py)
            x = self.movie_data_generator.random_transform(x.astype(K.floatx()))
            x = self.movie_data_generator.standardize(x)

            batch_x[i] = x

        if self.save_to_dir:
            time_axis = 2 if self.data_format == 'channels_first' else 1
            for i, j in enumerate(index_array):
                for frame in range(batch_x.shape[time_axis]):
                    if time_axis == 2:
                        img = batch_x[i, :, frame]
                    else:
                        img = batch_x[i, frame]
                    img = array_to_img(img, self.data_format, scale=True)
                    fname = '{prefix}_{index}_{hash}.{format}'.format(
                        prefix=self.save_prefix,
                        index=j,
                        hash=np.random.randint(1e4),
                        format=self.save_format)
                    img.save(os.path.join(self.save_to_dir, fname))

        if self.y is None:
            return batch_x
        batch_y = self.y[index_array]
        return batch_x, batch_y

    def next(self):
        """For python 2.x.
        # Returns the next batch.
        """
        # Keeps under lock only the mechanism which advances
        # the indexing of each batch.
        with self.lock:
            index_array = next(self.index_generator)
        # The transformation of images is not under thread lock
        # so it can be done in parallel
        return self._get_batches_of_transformed_samples(index_array)


class SampleMovieDataGenerator(MovieDataGenerator):
    def flow(self,
             train_dict,
             batch_size=32,
             shuffle=True,
             transform=None,
             transform_kwargs={},
             window_size=(30, 30, 5),
             balance_classes=False,
             max_class_samples=None,
             seed=None,
             save_to_dir=None,
             save_prefix='',
             save_format='png'):
        return SampleMovieArrayIterator(
            train_dict,
            self,
            batch_size=batch_size,
            shuffle=shuffle,
            transform=transform,
            transform_kwargs=transform_kwargs,
            window_size=window_size,
            balance_classes=balance_classes,
            max_class_samples=max_class_samples,
            seed=seed,
            data_format=self.data_format,
            save_to_dir=save_to_dir,
            save_prefix=save_prefix,
            save_format=save_format)


"""
Custom siamese generators
"""


class SiameseDataGenerator(ImageDataGenerator):
    def flow(self,
             train_dict,
             crop_dim=14,
             min_track_length=5,
             batch_size=32,
             shuffle=True,
             seed=None,
             data_format=None,
             save_to_dir=None,
             save_prefix='',
             save_format='png'):
        return SiameseIterator(
            train_dict,
            self,
            crop_dim=crop_dim,
            min_track_length=min_track_length,
            batch_size=batch_size,
            shuffle=shuffle,
            seed=seed,
            data_format=data_format,
            save_to_dir=save_to_dir,
            save_prefix=save_prefix,
            save_format=save_format)


class SiameseIterator(Iterator):
    def __init__(self,
                 train_dict,
                 image_data_generator,
                 crop_dim=14,
                 min_track_length=5,
                 batch_size=32,
                 shuffle=False,
                 seed=None,
                 data_format=None,
                 save_to_dir=None,
                 save_prefix='',
                 save_format='png'):
        if data_format is None:
            data_format = K.image_data_format()

        if data_format == 'channels_first':
            self.channel_axis = 1
            self.row_axis = 3
            self.col_axis = 4
            self.time_axis = 2
        if data_format == 'channels_last':
            self.channel_axis = 4
            self.row_axis = 2
            self.col_axis = 3
            self.time_axis = 1
        self.x = np.asarray(train_dict['X'], dtype=K.floatx())
        self.y = np.array(train_dict['y'], dtype='int32')
        self.crop_dim = crop_dim
        self.min_track_length = min_track_length
        self.image_data_generator = image_data_generator
        self.data_format = data_format
        self.save_to_dir = save_to_dir
        self.save_prefix = save_prefix
        self.save_format = save_format

        self.track_ids = self._get_track_ids()

        super(SiameseIterator, self).__init__(
            len(self.track_ids), batch_size, shuffle, seed)

    def _get_track_ids(self):
        """
        This function builds the track id's. It returns a dictionary that
        contains the batch number and label number of each each track.
        Creates unique cell IDs, as cell labels are NOT unique across batches.
        """
        track_counter = 0
        track_ids = {}
        for batch in range(self.y.shape[0]):
            y_batch = self.y[batch]
            num_cells = np.amax(y_batch)
            for cell in range(1, num_cells + 1):
                # count number of pixels cell occupies in each frame
                y_true = np.sum(y_batch == cell, axis=(self.row_axis - 1, self.col_axis - 1))
                # get indices of frames where cell is present
                y_index = np.where(y_true > 0)[0]
                if y_index.size > 0:  # if cell is present at all
                    start_frame = np.amin(y_index)
                    stop_frame = np.amax(y_index)
                    track_ids[track_counter] = {
                        'batch': batch,
                        'label': cell,
                        'frames': y_index
                    }
                    track_counter += 1
        return track_ids

    def _get_batches_of_transformed_samples(self, index_array):
        if self.data_format == 'channels_first':
            batch_shape = (len(index_array),
                           self.x.shape[self.channel_axis],
                           self.crop_dim,
                           self.crop_dim)
        else:
            batch_shape = (len(index_array),
                           self.crop_dim,
                           self.crop_dim,
                           self.x.shape[self.channel_axis])

        batch_x_1 = np.zeros(batch_shape, dtype=K.floatx())
        batch_x_2 = np.zeros(batch_shape, dtype=K.floatx())
        batch_y = np.zeros((len(index_array), 2), dtype='int32')

        for i, j in enumerate(index_array):
            # Identify which tracks are going to be selected
            track_id = self.track_ids[j]
            batch = track_id['batch']
            label_1 = track_id['label']
            tracked_frames = track_id['frames']
            frame_1 = np.random.choice(tracked_frames)  # Select a frame from the track

            X = self.x[batch]
            y = self.y[batch]

            # Choose comparison cell
            # Determine what class the track will be - different (0), same (1)
            is_same_cell = np.random.random_integers(0, 1)

            # Select another frame from the same track
            if is_same_cell:
                label_2 = label_1
                frame_2 = np.random.choice(track_id['frames'])

            # Select another frame from a different track
            if not is_same_cell:
                # all_labels = np.arange(1, np.amax(y) + 1)
                all_labels = np.delete(np.unique(y), 0)  # all labels in y but 0 (background)
                acceptable_labels = np.delete(all_labels, np.where(all_labels == label_1))
                is_valid_label = False
                while not is_valid_label:
                    # get a random cell label from our acceptable list
                    label_2 = np.random.choice(acceptable_labels)

                    # count number of pixels cell occupies in each frame
                    y_true = np.sum(y == label_2, axis=(
                        self.row_axis - 1, self.col_axis - 1, self.channel_axis - 1))

                    y_index = np.where(y_true > 0)[0]  # get frames where cell is present
                    is_valid_label = y_index.any()  # label_2 is in a frame
                    if not is_valid_label:
                        # remove invalid label from list of acceptable labels
                        acceptable_labels = np.delete(
                            acceptable_labels, np.where(acceptable_labels == label_2))

                frame_2 = np.random.choice(y_index)  # get random frame with label_2

            # Get appearances
            frames = [frame_1, frame_2]
            labels = [label_1, label_2]

            appearances = self._get_appearances(X, y, frames, labels)
            if self.data_format == 'channels_first':
                appearances = [appearances[:, 0], appearances[:, 1]]
            else:
                appearances = [appearances[0], appearances[1]]

            # Apply random transformations
            for k, appearance in enumerate(appearances):
                appearance = self.image_data_generator.random_transform(appearance)
                appearance = self.image_data_generator.standardize(appearance)
                appearances[k] = appearance

            batch_x_1[i] = appearances[0]
            batch_x_2[i] = appearances[1]
            batch_y[i, is_same_cell] = 1

        return [batch_x_1, batch_x_2], batch_y

    def _get_appearances(self, X, y, frames, labels):
        channel_axis = self.channel_axis - 1
        if self.data_format == 'channels_first':
            appearance_shape = (X.shape[channel_axis],
                                len(frames),
                                self.crop_dim,
                                self.crop_dim)
        else:
            appearance_shape = (len(frames),
                                self.crop_dim,
                                self.crop_dim,
                                X.shape[channel_axis])
        appearances = np.zeros(appearance_shape, dtype=K.floatx())
        for counter, (frame, cell_label) in enumerate(zip(frames, labels)):
            # Get the bounding box
            y_frame = y[frame] if self.data_format == 'channels_last' else y[:, frame]
            props = regionprops(np.int32(y_frame == cell_label))
            minr, minc, maxr, maxc = props[0].bbox

            # Extract images from bounding boxes
            if self.data_format == 'channels_first':
                appearance = X[:, frame, minr:maxr, minc:maxc]
                resize_shape = (X.shape[channel_axis], self.crop_dim, self.crop_dim)
            else:
                appearance = X[frame, minr:maxr, minc:maxc, :]
                resize_shape = (self.crop_dim, self.crop_dim, X.shape[channel_axis])

            # Resize images from bounding box
            max_value = np.amax([np.amax(appearance), np.absolute(np.amin(appearance))])
            appearance /= max_value
            appearance = resize(appearance, resize_shape)
            appearance *= max_value
            if self.data_format == 'channels_first':
                appearances[:, counter] = appearance
            else:
                appearances[counter] = appearance

        return appearances

    def next(self):
        """For python 2.x.
        # Returns the next batch.
        """
        # Keeps under lock only the mechanism which advances
        # the indexing of each batch.
        with self.lock:
            index_array = next(self.index_generator)
        # The transformation of images is not under thread lock
        # so it can be done in parallel
        return self._get_batches_of_transformed_samples(index_array)


"""
Bounding box generators adapted from retina net library
"""


class BoundingBoxIterator(Iterator):
    def __init__(self, train_dict, image_data_generator,
                 batch_size=1, shuffle=False, seed=None,
                 data_format=None,
                 save_to_dir=None, save_prefix='', save_format='png'):
        if data_format is None:
            data_format = K.image_data_format()
        self.x = np.asarray(train_dict['X'], dtype=K.floatx())

        if self.x.ndim != 4:
            raise ValueError('Input data in `BoundingBoxIterator` '
                             'should have rank 4. You passed an array '
                             'with shape', self.x.shape)

        self.channel_axis = 3 if data_format == 'channels_last' else 1
        self.y = train_dict['y']

        if self.channel_axis == 3:
            self.num_features = self.y.shape[-1]
        else:
            self.num_features = self.y.shape[1]

        if self.channel_axis == 3:
            self.image_shape = self.x.shape[1:2]
        else:
            self.image_shape = self.x.shape[2:]

        bbox_list = []
        for b in range(self.x.shape[0]):
            for l in range(1, self.num_features - 1):
                if self.channel_axis == 3:
                    mask = self.y[b, :, :, l]
                else:
                    mask = self.y[b, l, :, :]
                props = regionprops(label(mask))
                bboxes = [np.array(list(prop.bbox) + list(l)) for prop in props]
                bboxes = np.concatenate(bboxes, axis=0)
            bbox_list.append(bboxes)
        self.bbox_list = bbox_list

        self.image_data_generator = image_data_generator
        self.data_format = data_format
        self.save_to_dir = save_to_dir
        self.save_prefix = save_prefix
        self.save_format = save_format
        super(BoundingBoxIterator, self).__init__(self.x.shape[0], batch_size, shuffle, seed)

    def get_annotations(self, y):
        for l in range(1, self.num_features - 1):
            if self.channel_axis == 3:
                mask = y[:, :, l]
            else:
                mask = y[l, :, :]
            props = regionprops(label(mask))
            bboxes = [np.array(list(prop.bbox) + list(l)) for prop in props]
            bboxes = np.concatenate(bboxes, axis=0)
        return bboxes

    def anchor_targets(self,
                       image_shape,
                       annotations,
                       num_classes,
                       mask_shape=None,
                       negative_overlap=0.4,
                       positive_overlap=0.5,
                       **kwargs):
        return self.anchor_targets_bbox(
            image_shape,
            annotations,
            num_classes,
            mask_shape,
            negative_overlap,
            positive_overlap,
            **kwargs)

    def compute_target(self, annotation):
        labels, annotations, anchors = self.anchor_targets(
            self.image_shape, annotation, self.num_features)
        regression = self.bbox_transform(anchors, annotation)

        # append anchor state to regression targets
        anchor_states = np.max(labels, axis=1, keepdims=True)
        regression = np.append(regression, anchor_states, axis=1)
        return [regression, labels]

    def _get_batches_of_transformed_samples(self, index_array):
        index_array = index_array[0]
        if self.channel_axis == 1:
            batch_x = np.zeros(tuple([len(index_array)] + list(self.x.shape)[1:4]))
            if self.y is not None:
                batch_y = np.zeros(tuple([len(index_array)] + list(self.y.shape)[1:4]))
        else:
            batch_x = np.zeros((len(index_array),
                                self.x.shape[2],
                                self.x.shape[3],
                                self.x.shape[1]))
            if self.y is not None:
                batch_y = np.zeros((len(index_array),
                                    self.y.shape[2],
                                    self.y.shape[3],
                                    self.y.shape[1]))

        regressions_list = []
        labels_list = []

        for i, j in enumerate(index_array):
            x = self.x[j]

            if self.y is not None:
                y = self.y[j]
                x, y = self.image_data_generator.random_transform(x.astype(K.floatx()), y)
            else:
                x = self.image_data_generator.random_transform(x.astype(K.floatx()))

            x = self.image_data_generator.standardize(x)

            if self.channel_axis == 1:
                batch_x[i] = x
                batch_y[i] = y

                # Get the bounding boxes from the transformed masks!
                annotations = self.get_annotations(y)
                regressions, labels = self.compute_target(annotations)
                regressions_list.append(regressions)
                labels_list.append(labels)

            if self.channel_axis == 3:
                raise NotImplementedError('Bounding box generator does not work '
                                          'for channels last yet')

            regressions = np.stack(regressions_list, axis=0)
            labels = np.stack(labels_list, axis=0)

        if self.save_to_dir:
            for i, j in enumerate(index_array):
                img = array_to_img(batch_x[i], self.data_format, scale=True)
                fname = '{prefix}_{index}_{hash}.{format}'.format(
                    prefix=self.save_prefix,
                    index=j,
                    hash=np.random.randint(1e4),
                    format=self.save_format)
                img.save(os.path.join(self.save_to_dir, fname))

        if self.y is None:
            return batch_x
        return batch_x, [regressions_list, labels_list]

    def next(self):
        """For python 2.x.
        # Returns the next batch.
        """
        # Keeps under lock only the mechanism which advances
        # the indexing of each batch.
        with self.lock:
            index_array = next(self.index_generator)
        # The transformation of images is not under thread lock
        # so it can be done in parallel
        return self._get_batches_of_transformed_samples(index_array)


"""
RetinaNet and MaskRCNN Generators
"""


class RetinaNetGenerator(_RetinaNetGenerator):

    def __init__(self,
                 direc_name,
                 training_dirs,
                 raw_image_dir,
                 channel_names,
                 annotation_dir,
                 annotation_names,
                 **kwargs):
        self.image_names = []
        self.image_data = {}
        self.image_stack = []
        self.mask_stack = []
        self.base_dir = kwargs.get('base_dir')

        train_files = self.list_file_deepcell(
            dir_name=direc_name,
            training_dirs=training_dirs,
            image_dir=raw_image_dir,
            channel_names=channel_names)

        annotation_files = self.list_file_deepcell(
            dir_name=direc_name,
            training_dirs=training_dirs,
            image_dir=annotation_dir,
            channel_names=annotation_names)

        self.image_stack = self.generate_subimage(train_files, 3, 3, True)
        self.mask_stack = self.generate_subimage(annotation_files, 3, 3, False)

        self.classes = {'cell': 0}

        self.labels = {}
        for key, value in self.classes.items():
            self.labels[value] = key

        self.image_data = self._read_annotations(self.mask_stack)
        self.image_names = list(self.image_data.keys())
        super(RetinaNetGenerator, self).__init__(**kwargs)

    def list_file_deepcell(self, dir_name, training_dirs, image_dir, channel_names):
        """
        List all image files inside each `dir_name/training_dir/image_dir`
        with "channel_name" in the filename.
        """
        filelist = []
        for direc in training_dirs:
            imglist = os.listdir(os.path.join(dir_name, direc, image_dir))

            for channel in channel_names:
                for img in imglist:
                    # if channel string is NOT in image file name, skip it.
                    if not fnmatch(img, '*{}*'.format(channel)):
                        continue
                    image_file = os.path.join(dir_name, direc, image_dir, img)
                    filelist.append(image_file)
        return sorted(filelist)

    def _read_annotations(self, masks_list):
        result = {}
        for cnt, image in enumerate(masks_list):
            result[cnt] = []
            p = regionprops(label(image))

            cell_count = 0
            for index in range(len(np.unique(label(image))) - 1):
                y1, x1, y2, x2 = p[index].bbox
                result[cnt].append({'x1': x1, 'x2': x2, 'y1': y1, 'y2': y2})
                cell_count += 1
            if cell_count == 0:
                logging.warning('No cells found in image {}'.format(cnt))
        return result

    def generate_subimage(self, img_pathstack, horizontal, vertical, flag):
        sub_img = []
        for img_path in img_pathstack:
            img = np.asarray(np.float32(imread(img_path)))
            if flag:
                img = (img / np.max(img))
            vway = np.zeros(vertical + 1)  # The dimentions of vertical cuts
            hway = np.zeros(horizontal + 1)  # The dimentions of horizontal cuts
            vcnt = 0  # The initial value for vertical
            hcnt = 0  # The initial value for horizontal

            for i in range(vertical + 1):
                vway[i] = int(vcnt)
                vcnt += (img.shape[1] / vertical)

            for j in range(horizontal + 1):
                hway[j] = int(hcnt)
                hcnt += (img.shape[0] / horizontal)

            vb = 0

            for i in range(len(hway) - 1):
                for j in range(len(vway) - 1):
                    vb += 1

            for i in range(len(hway) - 1):
                for j in range(len(vway) - 1):
                    s = img[int(hway[i]):int(hway[i + 1]), int(vway[j]):int(vway[j + 1])]
                    sub_img.append(s)

        if flag:
            sub_img = [np.tile(np.expand_dims(i, axis=-1), (1, 1, 3)) for i in sub_img]

        return sub_img

    def size(self):
        """Size of the dataset."""
        return len(self.image_names)

    def num_classes(self):
        """Number of classes in the dataset."""
        return max(self.classes.values()) + 1

    def name_to_label(self, name):
        """Map name to label."""
        return self.classes[name]

    def label_to_name(self, label):
        """Map label to name."""
        return self.labels[label]

    def image_path(self, image_index):
        """Returns the image path for image_index."""
        return os.path.join(self.base_dir, self.image_names[image_index])

    def image_aspect_ratio(self, image_index):
        """Compute the aspect ratio for an image with image_index."""
        image = self.image_stack[image_index]
        return float(image.shape[1]) / float(image.shape[0])

    def load_image(self, image_index):
        """Load an image at the image_index."""
        return self.image_stack[image_index]

    def load_annotations(self, image_index):
        """Load annotations for an image_index."""
        path = self.image_names[image_index]
        annots = self.image_data[path]
        boxes = np.zeros((len(annots), 5))

        for idx, annot in enumerate(annots):
            class_name = 'cell'
            boxes[idx, 0] = float(annot['x1'])
            boxes[idx, 1] = float(annot['y1'])
            boxes[idx, 2] = float(annot['x2'])
            boxes[idx, 3] = float(annot['y2'])
            boxes[idx, 4] = self.name_to_label(class_name)

        return boxes


class MaskRCNNGenerator(_MaskRCNNGenerator):
    def __init__(self,
                 direc_name,
                 training_dirs,
                 raw_image_dir,
                 channel_names,
                 annotation_dir,
                 annotation_names,
                 base_dir=None,
                 image_min_side=200,
                 image_max_side=200,
                 crop_iterations=1,
                 **kwargs):
        self.image_names = []
        self.image_data = {}
        self.base_dir = base_dir
        self.image_stack = []

        train_files = self.list_file_deepcell(
            dir_name=direc_name,
            training_dirs=training_dirs,
            image_dir=raw_image_dir,
            channel_names=channel_names)

        annotation_files = self.list_file_deepcell(
            dir_name=direc_name,
            training_dirs=training_dirs,
            image_dir=annotation_dir,
            channel_names=annotation_names)

        store = self.randomcrops(
            train_files,
            annotation_files,
            image_min_side,
            image_max_side,
            iteration=crop_iterations)

        self.image_stack = store[0]
        self.classes = {'cell': 0}

        self.labels = {}
        for key, value in self.classes.items():
            self.labels[value] = key

        self.image_data = self._read_annotations(store[1])

        self.image_names = list(self.image_data.keys())

        # Override default Generator value with custom anchor_targets_bbox
        if 'compute_anchor_targets' not in kwargs:
            kwargs['compute_anchor_targets'] = anchor_targets_bbox

        super(MaskRCNNGenerator, self).__init__(
            image_min_side=image_min_side,
            image_max_side=image_max_side,
            **kwargs)

    def list_file_deepcell(self, dir_name, training_dirs, image_dir, channel_names):
        """
        List all image files inside each `dir_name/training_dir/image_dir`
        with "channel_name" in the filename.
        """
        filelist = []
        for direc in training_dirs:
            imglist = os.listdir(os.path.join(dir_name, direc, image_dir))

            for channel in channel_names:
                for img in imglist:
                    # if channel string is NOT in image file name, skip it.
                    if not fnmatch(img, '*{}*'.format(channel)):
                        continue
                    image_file = os.path.join(dir_name, direc, image_dir, img)
                    filelist.append(image_file)
        return sorted(filelist)

    def randomcrops(self, dirpaths, maskpaths, size_x, size_y, iteration=1):
        img = cv2.imread(dirpaths[0], 0)
        img_y = img.shape[0]
        img_x = img.shape[1]
        act_x = img_x - size_x
        act_y = img_y - size_y
        if act_x < 0 or act_y < 0:
            logging.warning('Image to crop is of a smaller size')
            return ([], [])
        outputi = []
        outputm = []
        while iteration > 0:
            cropindex = []
            for path in dirpaths:
                rand_x = np.random.randint(0, act_x)
                rand_y = np.random.randint(0, act_y)
                cropindex.append((rand_x, rand_y))
                image = cv2.imread(path, 0)
                newimg = image[rand_y:rand_y + size_y, rand_x:rand_x + size_x]
                newimg = np.tile(np.expand_dims(newimg, axis=-1), (1, 1, 3))
                outputi.append(newimg)

            for i, path in enumerate(maskpaths):
                image = cv2.imread(path, 0)
                rand_x = cropindex[i][0]
                rand_y = cropindex[i][1]
                newimg = image[rand_y:rand_y + size_y, rand_x:rand_x + size_x]
                outputm.append(newimg)

            iteration -= 1
        return (outputi, outputm)

    def _read_annotations(self, maskarr):
        result = {}
        for cnt, image in enumerate(maskarr):
            result[cnt] = []
            l = label(image)
            p = regionprops(l)
            cell_count = 0
            for index in range(len(np.unique(l)) - 1):
                y1, x1, y2, x2 = p[index].bbox
                result[cnt].append({
                    'x1': x1,
                    'x2': x2,
                    'y1': y1,
                    'y2': y2,
                    'class': 'cell',
                    'mask_path': np.where(l == index + 1, 1, 0)
                })
                cell_count += 1
            print('Image number {} has {} cells'.format(cnt, cell_count))
            # If there are no cells in this image, remove it from the annotations
            if not result[cnt]:
                del result[cnt]
        return result

    def size(self):
        return len(self.image_names)

    def num_classes(self):
        return max(self.classes.values()) + 1

    def name_to_label(self, name):
        return self.classes[name]

    def label_to_name(self, label):
        return self.labels[label]

    def image_path(self, image_index):
        return os.path.join(self.base_dir, self.image_names[image_index])

    def image_aspect_ratio(self, image_index):
        # PIL is fast for metadata
        # image = Image.open(self.image_path(image_index))
        # return float(image.width) / float(image.height)
        image = self.image_stack[image_index]
        return float(image.shape[1]) / float(image.shape[0])

    def load_image(self, image_index):
        # return read_image_bgr(self.image_path(image_index))
        return self.image_stack[image_index]

    def load_annotations(self, image_index):
        path = self.image_names[image_index]
        annots = self.image_data[path]

        # find mask size in order to allocate the right dimension for the annotations
        annotations = np.zeros((len(annots), 5))
        masks = []

        for idx, annot in enumerate(annots):
            annotations[idx, 0] = float(annot['x1'])
            annotations[idx, 1] = float(annot['y1'])
            annotations[idx, 2] = float(annot['x2'])
            annotations[idx, 3] = float(annot['y2'])
            annotations[idx, 4] = self.name_to_label(annot['class'])
            mask = annot['mask_path']
            mask = (mask > 0).astype(np.uint8)  # convert from 0-255 to binary mask
            masks.append(np.expand_dims(mask, axis=-1))

        return annotations, masks<|MERGE_RESOLUTION|>--- conflicted
+++ resolved
@@ -633,17 +633,11 @@
 
     def flow(self,
              train_dict,
-<<<<<<< HEAD
-             crop_dim=32,
-             min_track_length=5,
-             batch_size=32,
-=======
              batch_size=1,
              frames_per_batch=10,
              skip=None,
              transform=None,
              transform_kwargs={},
->>>>>>> c271d144
              shuffle=True,
              seed=None,
              save_to_dir=None,
@@ -683,64 +677,6 @@
         if self.samplewise_std_normalization:
             x /= (np.std(x, axis=img_channel_axis, keepdims=True) + K.epsilon())
 
-<<<<<<< HEAD
-class SiameseIterator(Iterator):
-    def __init__(self,
-                 train_dict,
-                 image_data_generator,
-                 crop_dim=14,
-                 min_track_length=5,
-                 batch_size=32,
-                 occupancy_grid_size = 10,
-                 occupancy_window = 100,
-                 shuffle=False,
-                 seed=None,
-                 squeeze=False,
-                 data_format=None,
-                 save_to_dir=None,
-                 save_prefix='',
-                 save_format='png'):
-        if data_format is None:
-            data_format = K.image_data_format()
-
-        if data_format == 'channels_first':
-            self.channel_axis = 1
-            self.row_axis = 3
-            self.col_axis = 4
-            self.time_axis = 2
-        if data_format == 'channels_last':
-            self.channel_axis = 4
-            self.row_axis = 2
-            self.col_axis = 3
-            self.time_axis = 1
-        self.x = np.asarray(train_dict['X'], dtype=K.floatx())
-        self.y = np.array(train_dict['y'], dtype='int32')
-
-        if self.x.ndim != 5:
-            raise ValueError('Input data in `SiameseIterator` '
-                             'should have rank 5. You passed an array '
-                             'with shape', self.x.shape)
-
-        self.crop_dim = crop_dim
-        self.min_track_length = min_track_length
-        self.occupancy_grid_size = np.int(occupancy_grid_size)
-        self.occupancy_window = np.int(occupancy_window)
-        self.image_data_generator = image_data_generator
-        self.squeeze = squeeze
-        self.data_format = data_format
-        self.save_to_dir = save_to_dir
-        self.save_prefix = save_prefix
-        self.save_format = save_format
-
-        if 'daughters' in train_dict:
-            self.daughters = train_dict['daughters']
-        else:
-            self.daughters = None
-
-        self._remove_bad_images()
-        self._create_track_ids()
-        self._create_appearances()
-=======
         if self.featurewise_center:
             if self.mean is not None:
                 x -= self.mean
@@ -774,788 +710,6 @@
         img_col_axis = self.col_axis - 1
         img_time_axis = self.time_axis - 1
         img_channel_axis = self.channel_axis - 1
->>>>>>> c271d144
-
-        if seed is not None:
-            np.random.seed(seed)
-
-<<<<<<< HEAD
-    def _remove_bad_images(self):
-        """
-        This function goes through all of the batches of images and removes the 
-        images that only have one cell.
-        """
-        good_batches = []
-        number_of_batches = self.x.shape[0]
-        for batch in range(number_of_batches):
-            y = self.y[batch]
-            unique_ids = np.unique(y.flatten())
-            if len(unique_ids) > 2: # You should have at least 3 id's - 2 cells and 1 background
-                good_batches.append(batch)
-
-        X_new_shape = tuple([len(good_batches)] + list(self.x.shape[1:]))
-        y_new_shape = tuple([len(good_batches)] + list(self.y.shape[1:]))
-
-        X_new = np.zeros(X_new_shape, dtype = K.floatx())
-        y_new = np.zeros(y_new_shape, dtype = np.int32)
-
-        counter = 0
-        for k, batch in enumerate(good_batches):
-            X_new[k] = self.x[batch]
-            y_new[k] = self.y[batch]
-
-        self.x = X_new
-        self.y = y_new
-
-        return None
-
-    def _create_track_ids(self):
-        """
-        This function builds the track id's. It returns a dictionary that
-        contains the batch number and label number of each each track.
-        Creates unique cell IDs, as cell labels are NOT unique across batches.
-        """
-        track_counter = 0
-        track_ids = {}
-        for batch in range(self.y.shape[0]):
-            y_batch = self.y[batch]
-            num_cells = np.amax(y_batch)
-            for cell in range(1, num_cells + 1):
-                # count number of pixels cell occupies in each frame
-                y_true = np.sum(y_batch == cell, axis=(self.row_axis - 1, self.col_axis - 1))
-                # get indices of frames where cell is present
-                y_index = np.where(y_true > 0)[0]
-                if y_index.size > 3: #self.min_track_length+1:  # if cell is present at all
-                    if self.daughters is not None:
-                        # Only include daughters if there are enough frames in their tracks
-                        daughter_ids = self.daughters[batch][cell]
-                        if len(daughter_ids) > 0:
-                            daughter_track_lengths = []
-                            for did in daughter_ids:
-                                # Screen daughter tracks to make sure they are long enough
-                                # Length currently set to 0
-                                d_true = np.sum(y_batch == did, axis=(self.row_axis - 1, self.col_axis - 1))
-                                d_track_length = len(np.where(d_true>0)[0])
-                                daughter_track_lengths.append(d_track_length > 3)
-                            keep_daughters = all(daughter_track_lengths)
-                            daughters = daughter_ids if keep_daughters else []
-                        else:
-                            daughters = []
-                    else:
-                        daughters = []
-                            
-                    track_ids[track_counter] = {
-                        'batch': batch,
-                        'label': cell,
-                        'frames': y_index,
-                        'daughters': daughters  
-                    }
-                    
-                    # We are trying to avoid short tracks, but we need to 
-                    # keep the daughters even if they are short
-#                     daughter_ids = track_ids[track_counter]['daughters']
-#                     if len(daughter_ids) > 0:
-#                         for did in daughter_ids:
-#                             d_true = np.sum(y_batch == did, axis=(self.row_axis - 1, self.col_axis - 1))
-#                             d_track_length = len(np.where(d_true>0)[0])
-#                             if d_track_length <= self.min_track_length+1:
-#                                 track_counter += 1
-#                                 track_ids[track_counter] = {
-#                                     'batch': batch,
-#                                     'label': did,
-#                                     'frames': np.where(d_true>0)[0],
-#                                     'daughters': []  
-#                                 }
-                                
-                    track_counter += 1
-
-                else:
-                    y_batch[y_batch == cell] = 0
-                    self.y[batch] = y_batch
-                    
-        # Add a field to the track_ids dict that locates all of the different cells
-        # in each frame
-        for track in track_ids.keys():
-            track_ids[track]['different'] = {}
-            batch = track_ids[track]['batch']
-            label = track_ids[track]['label']
-            for frame in track_ids[track]['frames']:
-                y_unique = np.unique(self.y[batch][frame])
-                y_unique = np.delete(y_unique, np.where(y_unique == 0))
-                y_unique = np.delete(y_unique, np.where(y_unique == label))
-                track_ids[track]['different'][frame] = y_unique  
-                        
-        # We will need to look up the track_ids of cells if we know their batch and label. We will 
-        # create a dictionary that stores this information
-        reverse_track_ids = {}
-        for batch in range(self.y.shape[0]):
-            reverse_track_ids[batch] = {}
-        for track in track_ids.keys():
-            batch = track_ids[track]['batch']
-            label = track_ids[track]['label']
-            reverse_track_ids[batch][label] = track
-            
-        # Save dictionaries
-        self.track_ids = track_ids
-        self.reverse_track_ids = reverse_track_ids
-        
-        # Identify which tracks have divisions
-        self.tracks_with_divisions = []
-        for track in self.track_ids.keys():
-            if len(self.track_ids[track]['daughters']) > 0:
-                self.tracks_with_divisions.append(track)
-                
-        return None
-
-    def _get_appearances(self, X, y, frames, labels):
-        channel_axis = self.channel_axis - 1
-        if self.data_format == 'channels_first':
-            appearance_shape = (X.shape[channel_axis],
-                                len(frames),
-                                self.crop_dim,
-                                self.crop_dim)
-        else:
-            appearance_shape = (len(frames),
-                                self.crop_dim,
-                                self.crop_dim,
-                                X.shape[channel_axis])
-
-        occupancy_grid_shape = (len(frames), 2*self.occupancy_grid_size+1, 2*self.occupancy_grid_size+1,1)
-        
-        # Initialize storage for appearances and centroids
-        appearances = np.zeros(appearance_shape, dtype=K.floatx())
-        centroids = []
-        occupancy_grids = np.zeros(occupancy_grid_shape, dtype = K.floatx())
-
-        for counter, (frame, cell_label) in enumerate(zip(frames, labels)):
-            # Get the bounding box
-            X_frame = X[frame] if self.data_format == 'channels_last' else X[:, frame]
-            y_frame = y[frame] if self.data_format == 'channels_last' else y[:, frame]
-            props = regionprops(np.int32(y_frame == cell_label))
-            minr, minc, maxr, maxc = props[0].bbox
-            centroids.append(props[0].centroid)
-
-            # Extract images from bounding boxes
-            if self.data_format == 'channels_first':
-                appearance = np.copy(X[:, frame, minr:maxr, minc:maxc])
-                resize_shape = (X.shape[channel_axis], self.crop_dim, self.crop_dim)
-            else:
-                appearance = np.copy(X[frame, minr:maxr, minc:maxc, :])
-                resize_shape = (self.crop_dim, self.crop_dim, X.shape[channel_axis])
-
-            # Resize images from bounding box
-            max_value = np.amax([np.amax(appearance), np.absolute(np.amin(appearance))])
-            appearance /= max_value
-            appearance = resize(appearance, resize_shape)
-            appearance *= max_value
-            if self.data_format == 'channels_first':
-                appearances[:, counter] = appearance
-            else:
-                appearances[counter] = appearance
-                
-            # Get occupancy grid
-            occupancy_grid = np.zeros((2*self.occupancy_grid_size+1, 2*self.occupancy_grid_size+1,1), 
-                                      dtype=K.floatx())
-            X_padded = np.pad(X_frame, ((self.occupancy_window, self.occupancy_window), 
-                                        (self.occupancy_window, self.occupancy_window),
-                                        (0,0)), mode='constant', constant_values=0)
-            y_padded = np.pad(y_frame, ((self.occupancy_window, self.occupancy_window), 
-                                        (self.occupancy_window, self.occupancy_window),
-                                        (0,0)), mode='constant', constant_values=0)
-            props = regionprops(np.int32(y_padded == cell_label))
-            center_x, center_y = props[0].centroid
-            center_x, center_y = np.int(center_x), np.int(center_y)
-            X_reduced = X_padded[center_x-self.occupancy_window:center_x+self.occupancy_window,
-                                 center_y-self.occupancy_window:center_y+self.occupancy_window,:]
-            y_reduced = y_padded[center_x-self.occupancy_window:center_x+self.occupancy_window,
-                                 center_y-self.occupancy_window:center_y+self.occupancy_window,:]
-            
-            # Resize X_reduced in case it is used instead of the occupancy grid method
-            resize_shape = (2*self.occupancy_grid_size+1, 2*self.occupancy_grid_size+1, X.shape[channel_axis])
-
-            # Resize images from bounding box
-            max_value = np.amax([np.amax(X_reduced), np.absolute(np.amin(X_reduced))])
-            X_reduced /= max_value
-            X_reduced = resize(X_reduced, resize_shape)
-            X_reduced *= max_value
-            
-            # Fill up the occupancy grid
-            center_x, center_y = self.occupancy_window, self.occupancy_window
-            props = regionprops(np.int32(y_reduced))
-            for prop in props:
-                centroid_x, centroid_y = prop.centroid
-                dist_x, dist_y = np.float(centroid_x - center_x), np.float(centroid_y - center_y)
-                dist_x *= self.occupancy_grid_size/self.occupancy_window
-                dist_y *= self.occupancy_grid_size/self.occupancy_window
-                
-                loc_x = np.int(np.floor(self.occupancy_grid_size + dist_x))
-                loc_y = np.int(np.floor(self.occupancy_grid_size + dist_y))
-                
-                mark_grid = (loc_x >= 0) and (loc_x < occupancy_grid.shape[0]) and (loc_y >=0) and (loc_y < occupancy_grid.shape[1]) 
-                
-                if mark_grid:
-                    occupancy_grid[loc_x, loc_y,0] = 1
-                    
-            occupancy_grids[counter,:,:,:] = X_reduced #occupancy_grid
-            
-        return [appearances, centroids, occupancy_grids]
-
-    def _create_appearances(self):
-        """
-        This function gets the appearances of every cell, crops them out, resizes them, 
-        and stores them in an matrix. Pre-fetching the appearances should significantly 
-        speed up the generator. It also gets the centroids and occupancy grids
-        """
-        number_of_tracks = len(self.track_ids.keys())
-
-        # Initialize the array for the appearances and centroids
-        if self.data_format =='channels_first':
-            all_appearances_shape = (number_of_tracks, self.x.shape[self.channel_axis], self.x.shape[self.time_axis], self.crop_dim, self.crop_dim)
-        if self.data_format == 'channels_last':
-            all_appearances_shape = (number_of_tracks, self.x.shape[self.time_axis], self.crop_dim, self.crop_dim, self.x.shape[self.channel_axis])
-        all_appearances = np.zeros(all_appearances_shape, dtype = K.floatx())
-
-        all_centroids_shape = (number_of_tracks, self.x.shape[self.time_axis],2)
-        all_centroids = np.zeros(all_centroids_shape, dtype = K.floatx())
-        
-        all_occupancy_grids_shape = (number_of_tracks, self.x.shape[self.time_axis], 
-                                     2*self.occupancy_grid_size+1, 2*self.occupancy_grid_size+1, 1)
-        all_occupancy_grids = np.zeros(all_occupancy_grids_shape, dtype = K.floatx())
-
-        for track in self.track_ids.keys():
-            batch = self.track_ids[track]['batch']
-            label = self.track_ids[track]['label']
-            frames = self.track_ids[track]['frames']
-
-            # Make an array of labels that the same length as the frames array
-            labels = [label] * len(frames)
-            X = self.x[batch]
-            y = self.y[batch]
-
-            app = self._get_appearances(X, y, frames, labels)
-            appearance = app[0]
-            centroid = app[1]
-            occupancy_grid = app[2]
-
-            if self.data_format == 'channels_first':
-                all_appearances[track,:,np.array(frames),:,:] = appearance 
-            if self.data_format == 'channels_last':
-                all_appearances[track,np.array(frames),:,:,:] = appearance
-
-            all_centroids[track,np.array(frames),:] = centroid
-            
-            all_occupancy_grids[track, np.array(frames),:,:] = occupancy_grid
-            
-        self.all_appearances = all_appearances
-        self.all_centroids = all_centroids
-        self.all_occupancy_grids = all_occupancy_grids
-        
-        return None
-
-    def _fetch_appearances(self, track, frames):
-        """
-        This function gets the appearances after they have been 
-        cropped out of the image
-        """
-        # TO DO: Check to make sure the frames are acceptable
-
-        if self.data_format == 'channels_first':
-            appearances = self.all_appearances[track,:,np.array(frames),:,:]
-        if self.data_format == 'channels_last':
-            appearances = self.all_appearances[track,np.array(frames),:,:,:]
-        return appearances
-
-    def _fetch_centroids(self, track, frames):
-        """
-        This function gets the centroids after they have been
-        extracted and stored
-        """
-        # TO DO: Check to make sure the frames are acceptable
-        
-        centroids = self.all_centroids[track,np.array(frames),:]
-        return centroids
-    
-    def _fetch_occupancy_grids(self, track, frames):
-        """
-        This function gets the occupancy grids after they have been
-        extracted and stored
-        """
-        # TO DO: Check to make sure the frames are acceptable
-        
-        occupancy_grids = self.all_occupancy_grids[track,np.array(frames),:,:,:]
-        return occupancy_grids
-
-    def _fetch_frames(self, track, division=False):
-        """
-        This function fetches a random list of frames for a given track.
-        If the division flag is true, then the list of frames ends at the cell's
-        last appearance if the division flag is true.
-        """
-        track_id = self.track_ids[track]
-        batch = track_id['batch']
-        tracked_frames = list(track_id['frames'])
-
-        # We need to have at least one future frame to pick from, so if 
-        # the last frame of the movie is a tracked frame, remove it
-        last_frame = self.x.shape[self.time_axis] - 1
-        if last_frame in tracked_frames:
-            tracked_frames.remove(last_frame)
-
-        # Get the indices of the tracked_frames list - sometimes frames
-        # are skipped
-        tracked_frames_index = np.arange(len(tracked_frames))
-        
-        # Check if there are enough frames
-        enough_frames = len(tracked_frames_index) > self.min_track_length + 1
-
-        # We need to exclude the last frame so that we will always be able to make a comparison
-        acceptable_indices = tracked_frames_index[self.min_track_length-1:-1] if enough_frames else tracked_frames_index[:-1]
-
-        # Take the last frame if there is a division, otherwise randomly pick a frame
-        index = -1 if division else np.random.choice(acceptable_indices) 
-
-        # Select the frames. If there aren't enough frames, repeat the first frame
-        # the necessary number of times
-        if enough_frames:
-            frames = tracked_frames[index+1-self.min_track_length:index+1]
-        else:
-            frames_temp = tracked_frames[0:index+1]
-            missing_frames = self.min_track_length - len(frames_temp)
-            frames = [tracked_frames[0]] * missing_frames + frames_temp
-
-        return frames
-
-    def _get_batches_of_transformed_samples(self, index_array):
-        # Initialize batch_x_1, batch_x_2, and batch_y, as well as cell distance data
-        # DVV Notes - I'm changing how this works. We will now only compare cells in neighboring
-        # frames. I am also modifying it so it will select a sequence of cells/distances for x1
-        # and 1 cell/distance for x2
-
-        if self.data_format == 'channels_first':
-            x1_shape = (len(index_array), self.x.shape[self.channel_axis], self.min_track_length, self.crop_dim, self.crop_dim)
-            x2_shape = (len(index_array), self.x.shape[self.channel_axis], self.crop_dim, self.crop_dim)
-        else:
-            x1_shape = (len(index_array), self.min_track_length, self.crop_dim, self.crop_dim, self.x.shape[self.channel_axis])
-            x2_shape = (len(index_array), 1, self.crop_dim, self.crop_dim, self.x.shape[self.channel_axis])
-        distance_shape_1 = (len(index_array), self.min_track_length, 2)
-        distance_shape_2 = (len(index_array), 1, 2)
-        
-        occupancy_grid_shape_1 = (len(index_array), self.min_track_length, 
-                                  2*self.occupancy_grid_size+1, 2*self.occupancy_grid_size+1, 1)
-        occupancy_grid_shape_2 = (len(index_array), 1, 2*self.occupancy_grid_size+1, 
-                                  2*self.occupancy_grid_size+1, 1)
-        
-        y_shape = (len(index_array), 3)
-
-        batch_x_1 = np.zeros(x1_shape, dtype=K.floatx())
-        batch_x_2 = np.zeros(x2_shape, dtype=K.floatx())
-        batch_distance_1 = np.zeros(distance_shape_1, dtype=K.floatx())
-        batch_distance_2 = np.zeros(distance_shape_2, dtype=K.floatx())
-        batch_occupancy_grid_1 = np.zeros(occupancy_grid_shape_1, dtype=K.floatx())
-        batch_occupancy_grid_2 = np.zeros(occupancy_grid_shape_2, dtype=K.floatx())
-        batch_y = np.zeros(y_shape, dtype=np.int32)
-
-        for i, j in enumerate(index_array):
-            # Identify which tracks are going to be selected
-            track_id = self.track_ids[j]
-            batch = track_id['batch']
-            label_1 = track_id['label']  
-            
-            X = self.x[batch]
-            y = self.y[batch]
-
-            # Choose comparison cell
-            # Determine what class the track will be - different (0), same (1), division (2)
-            # is_same_cell = np.random.random_integers(0, 1)
-            division = False
-            type_cell = np.random.choice([0,1,2], p = [1./3., 1./3., 1./3.])
-
-            # Dealing with edge cases
-
-            # If class is division, check if the first cell divides. If not, change tracks
-            if type_cell == 2:
-                if len(track_id['daughters']) == 0:
-                    # No divisions so randomly choose a different track that is
-                    # guaranteed to have a division
-                    new_j = np.random.choice(self.tracks_with_divisions)
-                    j = new_j
-                    track_id = self.track_ids[j]
-                    batch = track_id['batch']
-                    label_1 = track_id['label']
-                    X = self.x[batch]
-                    y = self.y[batch]
-                    division == True
-                else:
-                    division == True
-                    
-            # Get the frames for cell 1 and frames/label for cell 2
-            frames_1 = self._fetch_frames(j, division=division)
-            
-            # For frame_2, choose the next frame cell 1 appears in 
-            last_frame_1 = np.amax(frames_1)            
-            frame_2 = np.amin( [x for x in track_id['frames'] if x > last_frame_1] )
-            frames_2 = [frame_2]
-
-            different_cells = track_id['different'][frame_2]
-                    
-            if type_cell == 0:
-                # If there are no different cells in the subsequent frame, we must choose 
-                # the same cell
-                if len(different_cells) == 0:
-                    type_cell = 1
-                else:
-                    label_2 = np.random.choice(different_cells)
-
-            if type_cell == 1:
-                # If there is only 1 cell in frame_2, we can only choose the class to be same
-                label_2 = label_1
-                        
-            if type_cell == 2:
-                # There should always be 2 daughters but not always a valid label
-                label_2 = np.int(np.random.choice(track_id['daughters'])) 
-                daughter_track = self.reverse_track_ids[batch][label_2]
-                frame_2 = np.amin(self.track_ids[daughter_track]['frames'])
-                frames_2 = [frame_2]
-
-            track_1 = j
-            track_2 = self.reverse_track_ids[batch][label_2]
-
-            # Get appearances, centroid, and occupancy grid data
-            appearance_1 = self._fetch_appearances(track_1, frames_1)
-            appearance_2 = self._fetch_appearances(track_2, frames_2)
-            centroid_1 = self._fetch_centroids(track_1, frames_1)
-            centroid_2 = self._fetch_centroids(track_2, frames_2)
-            occupancy_grid_1 = self._fetch_occupancy_grids(track_1, frames_1)
-            occupancy_grid_2 = self._fetch_occupancy_grids(track_2, frames_2)
-            
-            # Apply random transforms
-            new_appearance_1 = np.zeros(appearance_1.shape, dtype = K.floatx())
-            new_appearance_2 = np.zeros(appearance_2.shape, dtype = K.floatx())
-
-            for frame in range(appearance_1.shape[self.time_axis-1]):
-                if self.data_format == 'channels_first':
-                    app_temp = self.image_data_generator.random_transform(appearance_1[:,frame,:,:])
-                    app_temp = self.image_data_generator.standardize(app_temp)
-                    new_appearance_1[:,frame,:,:] = app_temp                        
-
-                if self.data_format == 'channels_last':
-                    app_temp = self.image_data_generator.random_transform(appearance_1[frame])
-                    app_temp = self.image_data_generator.standardize(app_temp)
-                    new_appearance_1[frame] = app_temp
-
-            if self.data_format == 'channels_first':
-                app_temp = self.image_data_generator.random_transform(appearance_2[:,0,:,:])
-                app_temp = self.image_data_generator.standardize(app_temp)
-                new_appearance_2[:,0,:,:] = app_temp   
-                
-            if self.data_format == 'channels_last':
-                app_temp = self.image_data_generator.random_transform(appearance_2[0])
-                app_temp = self.image_data_generator.standardize(app_temp)
-                new_appearance_2[0] = app_temp
-
-            # Compute distances between centroids
-            centroids = np.concatenate([centroid_1, centroid_2], axis=0)
-            distance = np.diff(centroids, axis=0)
-            zero_pad = np.zeros((1,2), dtype = K.floatx())
-            distance = np.concatenate([zero_pad, distance], axis=0)
-            
-            # Randomly rotate and expand all the distances
-            theta = 2*np.pi*np.random.random()
-            c, s = np.cos(theta), np.sin(theta)
-            R = np.array(((c,-s), (s, c)))
-            for k in range(distance.shape[0]):
-                theta = 2*np.pi*np.random.random() + np.pi/10* np.random.uniform(low=-1, high=1)
-                c, s = np.cos(theta), np.sin(theta)
-                R = np.array(((c,-s), (s, c)))
-                dilation = np.random.uniform(low=0.8, high=1.2)
-                distance[k] = np.matmul(R, distance[k]*dilation)
-                
-            # Randomly transform the occupancy maps
-            occupancy_generator = ImageDataGenerator(rotation_range=180, 
-                                                    horizontal_flip=True,
-                                                    vertical_flip=True)
-            
-            occupancy_grids = np.concatenate([occupancy_grid_1, occupancy_grid_2], axis=0)
-            
-            for frame in range(occupancy_grids.shape[self.time_axis-1]):
-                og_temp = occupancy_grids[frame]
-                og_temp = self.image_data_generator.random_transform(og_temp)
-                occupancy_grids[frame] = og_temp
-            
-            occupancy_grid_1 = occupancy_grids[0:-1,:,:,:]
-            occupancy_grid_2 = occupancy_grids[[-1],:,:,:]
-                
-            # Save images and distances to the batch arrays
-            batch_x_1[i] = appearance_1
-            batch_x_2[i] = appearance_2
-            batch_distance_1[i] = distance[0:-1,:]
-            batch_distance_2[i,0,:] = distance[-1,:]
-            batch_occupancy_grid_1[i] = occupancy_grid_1
-            batch_occupancy_grid_2[i,0,:,:,:] = occupancy_grid_2
-            batch_y[i, type_cell] = 1
-   
-        # Remove singleton dimensions (if min_track_length is 1)
-        if self.squeeze:
-            batch_x_1 = np.squeeze(batch_x_1, axis=self.time_axis)
-            batch_x_2 = np.squeeze(batch_x_2, axis=self.time_axis)
-            batch_distance_1 = np.squeeze(batch_distance_1, axis=1)
-            batch_distance_2 = np.squeeze(batch_distance_2, axis=1)
-            batch_occupancy_grid_1 = np.squeeze(batch_occupancy_grid_1, axis=1)
-            batch_occupancy_grid_2 = np.squeeze(batch_occupancy_grid_2, axis=1)
-        return [batch_x_1, batch_x_2, batch_distance_1, batch_distance_2, batch_occupancy_grid_1, batch_occupancy_grid_2], batch_y
-
-    def next(self):
-        """For python 2.x.
-        # Returns the next batch.
-        """
-        # Keeps under lock only the mechanism which advances
-        # the indexing of each batch.
-        with self.lock:
-            index_array = next(self.index_generator)
-        # The transformation of images is not under thread lock
-        # so it can be done in parallel
-        return self._get_batches_of_transformed_samples(index_array)
-
-
-"""
-Watershed generator
-"""
-
-
-class WatershedDataGenerator(ImageFullyConvDataGenerator):
-    def flow(self,
-             train_dict,
-             batch_size=1,
-             shuffle=True,
-             seed=None,
-             save_to_dir=None,
-             save_prefix='',
-             distance_bins=16,
-             save_format='png'):
-        return WatershedIterator(
-            train_dict,
-            self,
-            batch_size=batch_size,
-            shuffle=shuffle,
-            seed=seed,
-            data_format=self.data_format,
-            distance_bins=distance_bins,
-            save_to_dir=save_to_dir,
-            save_prefix=save_prefix,
-            save_format=save_format)
-
-
-class WatershedIterator(Iterator):
-    def __init__(self,
-                 train_dict,
-                 image_data_generator,
-                 batch_size=1,
-                 shuffle=False,
-                 seed=None,
-                 data_format=None,
-                 distance_bins=16,
-                 save_to_dir=None,
-                 save_prefix='',
-                 save_format='png'):
-        if data_format is None:
-            data_format = K.image_data_format()
-        self.x = np.asarray(train_dict['X'], dtype=K.floatx())
-
-        if self.x.ndim != 4:
-            raise ValueError('Input data in `WatershedIterator` '
-                             'should have rank 4. You passed an array '
-                             'with shape', self.x.shape)
-
-        self.channel_axis = 3 if data_format == 'channels_last' else 1
-        self.distance_bins = distance_bins
-        self.y = train_dict['y']
-        self.image_data_generator = image_data_generator
-        self.data_format = data_format
-        self.save_to_dir = save_to_dir
-        self.save_prefix = save_prefix
-        self.save_format = save_format
-        super(WatershedIterator, self).__init__(
-            self.x.shape[0], batch_size, shuffle, seed)
-
-    def _get_batches_of_transformed_samples(self, index_array):
-        batch_x = np.zeros(tuple([len(index_array)] + list(self.x.shape)[1:]))
-        if self.channel_axis == 1:
-            batch_y = np.zeros(tuple([len(index_array), self.distance_bins] +
-                                     list(self.y.shape)[2:]))
-        else:
-            batch_y = np.zeros(tuple([len(index_array)] +
-                                     list(self.y.shape)[1:3] +
-                                     [self.distance_bins]))
-
-        for i, j in enumerate(index_array):
-            x = self.x[j]
-
-            if self.y is not None:
-                y = self.y[j]
-                x, y = self.image_data_generator.random_transform(x.astype(K.floatx()), y)
-            else:
-                x = self.image_data_generator.random_transform(x.astype(K.floatx()))
-
-            x = self.image_data_generator.standardize(x)
-
-            # TODO: hardcoded for cell interior = 1
-            if self.channel_axis == 1:
-                interior = y[1, :, :]
-            else:
-                interior = y[:, :, 1]
-
-            distance = distance_transform_2d(interior, self.distance_bins)
-
-            # convert to one hot notation
-            if self.channel_axis == 1:
-                y_shape = (self.distance_bins, self.y.shape[2], self.y.shape[3])
-            else:
-                y_shape = (self.y.shape[1], self.y.shape[2], self.distance_bins)
-
-            y = np.zeros(y_shape)
-            for label_val in range(np.amax(distance) + 1):
-                if self.channel_axis == 1:
-                    y[label_val, :, :] = distance == label_val
-                else:
-                    y[:, :, label_val] = distance == label_val
-
-            batch_x[i] = x
-            batch_y[i] = y
-
-        if self.save_to_dir:
-            for i, j in enumerate(index_array):
-                # Save X batch
-                img = array_to_img(batch_x[i], self.data_format, scale=True)
-                fname = '{prefix}_{index}_{hash}.{format}'.format(
-                    prefix=self.save_prefix,
-                    index=j,
-                    hash=np.random.randint(1e4),
-                    format=self.save_format)
-                img.save(os.path.join(self.save_to_dir, fname))
-
-                if self.y is not None:
-                    # Save y batch, but just the MAX distance for each pixel
-                    img_y = np.argmax(batch_y[i], axis=self.channel_axis - 1)
-                    img_y = np.expand_dims(img_y, axis=self.channel_axis - 1)
-                    img = array_to_img(img_y, self.data_format, scale=True)
-                    fname = 'y_{prefix}_{index}_{hash}.{format}'.format(
-                        prefix=self.save_prefix,
-                        index=j,
-                        hash=np.random.randint(1e4),
-                        format=self.save_format)
-                    img.save(os.path.join(self.save_to_dir, fname))
-
-        if self.y is None:
-            return batch_x
-        return batch_x, batch_y
-
-    def next(self):
-        """For python 2.x.
-        # Returns the next batch.
-        """
-        # Keeps under lock only the mechanism which advances
-        # the indexing of each batch.
-        with self.lock:
-            index_array = next(self.index_generator)
-        # The transformation of images is not under thread lock
-        # so it can be done in parallel
-        return self._get_batches_of_transformed_samples(index_array)
-
-"""
-Custom movie generators
-"""
-
-
-class MovieDataGenerator(ImageDataGenerator):
-    """Generate minibatches of movie data with real-time data augmentation."""
-
-    def __init__(self, **kwargs):
-        super(MovieDataGenerator, self).__init__(**kwargs)
-        # Change the axes for 5D data
-        if self.data_format == 'channels_first':
-            self.channel_axis = 1
-            self.row_axis = 3
-            self.col_axis = 4
-            self.time_axis = 2
-        if self.data_format == 'channels_last':
-            self.channel_axis = 4
-            self.row_axis = 2
-            self.col_axis = 3
-            self.time_axis = 1
-
-    def flow(self,
-             train_dict,
-             batch_size=1,
-             frames_per_batch=10,
-             shuffle=True,
-             seed=None,
-             save_to_dir=None,
-             save_prefix='',
-             save_format='png'):
-        return MovieArrayIterator(
-            train_dict,
-            self,
-            batch_size=batch_size,
-            shuffle=shuffle,
-            seed=seed,
-            data_format=self.data_format,
-            frames_per_batch=frames_per_batch,
-            save_to_dir=save_to_dir,
-            save_prefix=save_prefix,
-            save_format=save_format)
-
-    def standardize(self, x):
-        """Apply the normalization configuration to a batch of inputs.
-        # Arguments
-            x: batch of inputs to be normalized.
-        # Returns
-            The inputs, normalized.
-        """
-        # TODO: standardize each image, not all frames at once
-        if self.preprocessing_function:
-            x = self.preprocessing_function(x)
-        if self.rescale:
-            x *= self.rescale
-        # x is a single image, so it doesn't have image number at index 0
-        img_channel_axis = self.channel_axis - 1
-        if self.samplewise_center:
-            x -= np.mean(x, axis=img_channel_axis, keepdims=True)
-        if self.samplewise_std_normalization:
-            x /= (np.std(x, axis=img_channel_axis, keepdims=True) + K.epsilon())
-
-        if self.featurewise_center:
-            if self.mean is not None:
-                x -= self.mean
-            else:
-                logging.warning('This ImageDataGenerator specifies '
-                                '`featurewise_std_normalization`, but it hasn\'t '
-                                'been fit on any training data. Fit it '
-                                'first by calling `.fit(numpy_data)`.')
-        if self.featurewise_std_normalization:
-            if self.std is not None:
-                x /= (self.std + K.epsilon())
-            else:
-                logging.warning('This ImageDataGenerator specifies '
-                                '`featurewise_std_normalization`, but it hasn\'t '
-                                'been fit on any training data. Fit it '
-                                'first by calling `.fit(numpy_data)`.')
-
-        return x
-
-    def random_transform(self, x, labels=None, seed=None):
-        """Randomly augment a single image tensor.
-        # Arguments
-            x: 5D tensor, image stack.
-            labels: 5D tensor, image mask stack.
-            seed: random seed.
-        # Returns
-            A randomly transformed version of the input (same shape).
-        """
-        # x is a single image, so it doesn't have image number at index 0
-        img_row_axis = self.row_axis - 1
-        img_col_axis = self.col_axis - 1
-        img_time_axis = self.time_axis - 1
-        img_channel_axis = self.channel_axis - 1
 
         if seed is not None:
             np.random.seed(seed)
@@ -1575,23 +729,6 @@
         else:
             tx = 0
 
-=======
-        # use composition of homographies
-        # to generate final transform that needs to be applied
-        if self.rotation_range:
-            theta = np.deg2rad(
-                np.random.uniform(-self.rotation_range, self.rotation_range))
-        else:
-            theta = 0
-
-        if self.height_shift_range:
-            tx = np.random.uniform(-self.height_shift_range, self.height_shift_range)
-            if self.height_shift_range < 1:
-                tx *= x.shape[img_row_axis]
-        else:
-            tx = 0
-
->>>>>>> c271d144
         if self.width_shift_range:
             ty = np.random.uniform(-self.width_shift_range, self.width_shift_range)
             if self.width_shift_range < 1:
