"""
model_zoo.py
Assortment of CNN architectures for single cell segmentation
@author: David Van Valen
"""
from __future__ import absolute_import
from __future__ import print_function
from __future__ import division

from tensorflow.python.keras import backend as K
<<<<<<< HEAD
from tensorflow.python.keras.activations import softmax
from tensorflow.python.keras.callbacks import ModelCheckpoint
from tensorflow.python.keras.models import Sequential, Model
from tensorflow.python.keras.layers import Conv2D, Conv3D, ConvLSTM2D, LSTM
from tensorflow.python.keras.layers import Add, Input, Concatenate, Lambda
from tensorflow.python.keras.layers import MaxPool2D, MaxPool3D, AvgPool2D, UpSampling2D
from tensorflow.python.keras.layers import Flatten, Dense, Dropout, Reshape
=======
from tensorflow.python.keras.models import Model
from tensorflow.python.keras.layers import Conv2D, Conv3D
from tensorflow.python.keras.layers import Input, Concatenate, Flatten
from tensorflow.python.keras.layers import MaxPool2D, MaxPool3D
from tensorflow.python.keras.layers import Cropping2D, Cropping3D
>>>>>>> c271d144
from tensorflow.python.keras.layers import Activation, Softmax
from tensorflow.python.keras.layers import BatchNormalization
from tensorflow.python.keras.layers import ZeroPadding2D, ZeroPadding3D
from tensorflow.python.keras.regularizers import l2

from .layers import DilatedMaxPool2D, DilatedMaxPool3D
from .layers import ImageNormalization2D, ImageNormalization3D
from .layers import Location, Location3D
from .layers import ReflectionPadding2D, ReflectionPadding3D
from .layers import TensorProd2D, TensorProd3D


"""
2D feature nets
"""


def bn_feature_net_2D(receptive_field=61,
                      input_shape=(256, 256, 1),
                      n_features=3,
                      n_channels=1,
                      reg=1e-5,
                      n_conv_filters=64,
                      n_dense_filters=200,
                      VGG_mode=False,
                      init='he_normal',
                      norm_method='std',
                      location=False,
                      dilated=False,
                      padding=False,
                      padding_mode='reflect',
                      multires=False,
                      include_top=True):
    # Create layers list (x) to store all of the layers.
    # We need to use the functional API to enable the multiresolution mode
    x = []

    win = (receptive_field - 1) // 2

    if dilated:
        padding = True

    if K.image_data_format() == 'channels_first':
        channel_axis = 1
        row_axis = 2
        col_axis = 3

        if not dilated:
            input_shape = (n_channels, receptive_field, receptive_field)

    else:
        row_axis = 1
        col_axis = 2
        channel_axis = -1
        if not dilated:
            input_shape = (receptive_field, receptive_field, n_channels)

    x.append(Input(shape=input_shape))
    x.append(ImageNormalization2D(norm_method=norm_method, filter_size=receptive_field)(x[-1]))

    if padding:
        if padding_mode == 'reflect':
            x.append(ReflectionPadding2D(padding=(win, win))(x[-1]))
        elif padding_mode == 'zero':
            x.append(ZeroPadding2D(padding=(win, win))(x[-1]))

    if location:
        x.append(Location(in_shape=tuple(x[-1].shape.as_list()[1:]))(x[-1]))
        x.append(Concatenate(axis=channel_axis)([x[-2], x[-1]]))

    if multires:
        layers_to_concat = []

    rf_counter = receptive_field
    block_counter = 0
    d = 1

    while rf_counter > 4:
        filter_size = 3 if rf_counter % 2 == 0 else 4
        x.append(Conv2D(n_conv_filters, (filter_size, filter_size), dilation_rate=d, kernel_initializer=init, padding='valid', kernel_regularizer=l2(reg))(x[-1]))
        x.append(BatchNormalization(axis=channel_axis)(x[-1]))
        x.append(Activation('relu')(x[-1]))

        block_counter += 1
        rf_counter -= filter_size - 1

        if block_counter % 2 == 0:
            if dilated:
                x.append(DilatedMaxPool2D(dilation_rate=d, pool_size=(2, 2))(x[-1]))
                d *= 2
            else:
                x.append(MaxPool2D(pool_size=(2, 2))(x[-1]))

            if VGG_mode:
                n_conv_filters *= 2

            rf_counter /= 2

            if multires:
                layers_to_concat.append(len(x) - 1)

    if multires:
        c = []
        for l in layers_to_concat:
            output_shape = x[l].get_shape().as_list()
            target_shape = x[-1].get_shape().as_list()

            row_crop = int(output_shape[row_axis] - target_shape[row_axis])
            if row_crop % 2 == 0:
                row_crop = (row_crop // 2, row_crop // 2)
            else:
                row_crop = (row_crop // 2, row_crop // 2 + 1)

            col_crop = int(output_shape[col_axis] - target_shape[col_axis])
            if col_crop % 2 == 0:
                col_crop = (col_crop // 2, col_crop // 2)
            else:
                col_crop = (col_crop // 2, col_crop // 2 + 1)

            cropping = (row_crop, col_crop)

            c.append(Cropping2D(cropping=cropping)(x[l]))
        x.append(Concatenate(axis=channel_axis)(c))

    x.append(Conv2D(n_dense_filters, (rf_counter, rf_counter), dilation_rate=d, kernel_initializer=init, padding='valid', kernel_regularizer=l2(reg))(x[-1]))
    x.append(BatchNormalization(axis=channel_axis)(x[-1]))
    x.append(Activation('relu')(x[-1]))

    x.append(TensorProd2D(n_dense_filters, n_dense_filters, kernel_initializer=init, kernel_regularizer=l2(reg))(x[-1]))
    x.append(BatchNormalization(axis=channel_axis)(x[-1]))
    x.append(Activation('relu')(x[-1]))

    x.append(TensorProd2D(n_dense_filters, n_features, kernel_initializer=init, kernel_regularizer=l2(reg))(x[-1]))

    if not dilated:
        x.append(Flatten()(x[-1]))

    if include_top:
        x.append(Softmax(axis=channel_axis)(x[-1]))

    model = Model(inputs=x[0], outputs=x[-1])

    return model


def bn_feature_net_skip_2D(receptive_field=61,
                           input_shape=(256, 256, 1),
                           fgbg_model=None,
                           n_skips=2,
                           last_only=True,
                           norm_method='std',
                           padding_mode='reflect',
                           **kwargs):
    if K.image_data_format() == 'channels_first':
        channel_axis = 1
    else:
        channel_axis = -1

    inputs = Input(shape=input_shape)
    img = ImageNormalization2D(norm_method=norm_method, filter_size=receptive_field)(inputs)

    models = []
    model_outputs = []

    if fgbg_model is not None:
        for layer in fgbg_model.layers:
            layer.trainable = False

        models.append(fgbg_model)
        fgbg_output = fgbg_model(inputs)
        if isinstance(fgbg_output, list):
            fgbg_output = fgbg_output[-1]
        model_outputs.append(fgbg_output)

    for _ in range(n_skips + 1):
        if model_outputs:
            model_input = Concatenate(axis=channel_axis)([img, model_outputs[-1]])
        else:
            model_input = img

        new_input_shape = model_input.get_shape().as_list()[1:]
        models.append(bn_feature_net_2D(receptive_field=receptive_field, input_shape=new_input_shape, norm_method=None, dilated=True, padding=True, padding_mode=padding_mode, **kwargs))
        model_outputs.append(models[-1](model_input))

    if last_only:
        model = Model(inputs=inputs, outputs=model_outputs[-1])
    else:
        if fgbg_model is None:
            model = Model(inputs=inputs, outputs=model_outputs)
        else:
            model = Model(inputs=inputs, outputs=model_outputs[1:])

    return model


def bn_feature_net_21x21(**kwargs):
    return bn_feature_net_2D(receptive_field=21, **kwargs)


def bn_feature_net_31x31(**kwargs):
    return bn_feature_net_2D(receptive_field=31, **kwargs)


def bn_feature_net_41x41(**kwargs):
    return bn_feature_net_2D(receptive_field=41, **kwargs)


def bn_feature_net_61x61(**kwargs):
    return bn_feature_net_2D(receptive_field=61, **kwargs)


def bn_feature_net_81x81(**kwargs):
    return bn_feature_net_2D(receptive_field=81, **kwargs)


"""
3D feature nets
"""


def bn_feature_net_3D(receptive_field=61,
                      n_frames=5,
                      input_shape=(5, 256, 256, 1),
                      n_features=3,
                      n_channels=1,
                      reg=1e-5,
                      n_conv_filters=64,
                      n_dense_filters=200,
                      VGG_mode=False,
                      init='he_normal',
                      norm_method='std',
                      location=False,
                      dilated=False,
                      padding=False,
                      padding_mode='reflect',
                      multires=False,
                      include_top=True):
    # Create layers list (x) to store all of the layers.
    # We need to use the functional API to enable the multiresolution mode
    x = []

    win = (receptive_field - 1) // 2
    win_z = (n_frames - 1) // 2

    if dilated:
        padding = True

    if K.image_data_format() == 'channels_first':
        channel_axis = 1
        time_axis = 2
        row_axis = 3
        col_axis = 4
        if not dilated:
            input_shape = (n_channels, n_frames, receptive_field, receptive_field)
    else:
        channel_axis = -1
        time_axis = 1
        row_axis = 2
        col_axis = 3
        if not dilated:
            input_shape = (n_frames, receptive_field, receptive_field, n_channels)

    x.append(Input(shape=input_shape))
    x.append(ImageNormalization3D(norm_method=norm_method, filter_size=receptive_field)(x[-1]))

    if padding:
        if padding_mode == 'reflect':
            x.append(ReflectionPadding3D(padding=(win_z, win, win))(x[-1]))
        elif padding_mode == 'zero':
            x.append(ZeroPadding3D(padding=(win_z, win, win))([-1]))

    if location:
        x.append(Location3D(in_shape=tuple(x[-1].shape.as_list()[1:]))(x[-1]))
        x.append(Concatenate(axis=channel_axis)([x[-2], x[-1]]))

    if multires:
        layers_to_concat = []

    rf_counter = receptive_field
    block_counter = 0
    d = 1

    while rf_counter > 4:
        filter_size = 3 if rf_counter % 2 == 0 else 4
        x.append(Conv3D(n_conv_filters, (1, filter_size, filter_size), dilation_rate=(1, d, d), kernel_initializer=init, padding='valid', kernel_regularizer=l2(reg))(x[-1]))
        x.append(BatchNormalization(axis=channel_axis)(x[-1]))
        x.append(Activation('relu')(x[-1]))

        block_counter += 1
        rf_counter -= filter_size - 1

        if block_counter % 2 == 0:
            if dilated:
                x.append(DilatedMaxPool3D(dilation_rate=(1, d, d), pool_size=(1, 2, 2))(x[-1]))
                d *= 2
            else:
                x.append(MaxPool3D(pool_size=(1, 2, 2))(x[-1]))

            if VGG_mode:
                n_conv_filters *= 2

            rf_counter /= 2

            if multires:
                layers_to_concat.append(len(x) - 1)

    if multires:
        c = []
        for l in layers_to_concat:
            output_shape = x[l].get_shape().as_list()
            target_shape = x[-1].get_shape().as_list()
            time_crop = (0, 0)

            row_crop = int(output_shape[row_axis] - target_shape[row_axis])

            if row_crop % 2 == 0:
                row_crop = (row_crop // 2, row_crop // 2)
            else:
                row_crop = (row_crop // 2, row_crop // 2 + 1)

            col_crop = int(output_shape[col_axis] - target_shape[col_axis])

            if col_crop % 2 == 0:
                col_crop = (col_crop // 2, col_crop // 2)
            else:
                col_crop = (col_crop // 2, col_crop // 2 + 1)

            cropping = (time_crop, row_crop, col_crop)

            c.append(Cropping3D(cropping=cropping)(x[l]))
        x.append(Concatenate(axis=channel_axis)(c))

    x.append(Conv3D(n_dense_filters, (1, rf_counter, rf_counter), dilation_rate=(1, d, d), kernel_initializer=init, padding='valid', kernel_regularizer=l2(reg))(x[-1]))
    x.append(BatchNormalization(axis=channel_axis)(x[-1]))
    x.append(Activation('relu')(x[-1]))

    x.append(Conv3D(n_dense_filters, (n_frames, 1, 1), dilation_rate=(1, d, d), kernel_initializer=init, padding='valid', kernel_regularizer=l2(reg))(x[-1]))
    x.append(BatchNormalization(axis=channel_axis)(x[-1]))
    x.append(Activation('relu')(x[-1]))

    x.append(TensorProd3D(n_dense_filters, n_dense_filters, kernel_initializer=init, kernel_regularizer=l2(reg))(x[-1]))
    x.append(BatchNormalization(axis=channel_axis)(x[-1]))
    x.append(Activation('relu')(x[-1]))

    x.append(TensorProd3D(n_dense_filters, n_features, kernel_initializer=init, kernel_regularizer=l2(reg))(x[-1]))

    if not dilated:
        x.append(Flatten()(x[-1]))

    if include_top:
        x.append(Softmax(axis=channel_axis)(x[-1]))

    model = Model(inputs=x[0], outputs=x[-1])

    return model


def bn_feature_net_skip_3D(receptive_field=61,
                           input_shape=(5, 256, 256, 1),
                           fgbg_model=None,
                           last_only=True,
                           n_skips=2,
                           norm_method='std',
                           padding_mode='reflect',
                           **kwargs):
    if K.image_data_format() == 'channels_first':
        channel_axis = 1
    else:
        channel_axis = -1

    inputs = Input(shape=input_shape)
    img = ImageNormalization3D(norm_method=norm_method, filter_size=receptive_field)(inputs)

    models = []
    model_outputs = []

    if fgbg_model is not None:
        for layer in fgbg_model.layers:
            layer.trainable = False
        models.append(fgbg_model)
        fgbg_output = fgbg_model(inputs)
        if isinstance(fgbg_output, list):
            fgbg_output = fgbg_output[-1]
        model_outputs.append(fgbg_output)

    for _ in range(n_skips + 1):
        if model_outputs:
            model_input = Concatenate(axis=channel_axis)([img, model_outputs[-1]])
        else:
            model_input = img
        new_input_shape = model_input.get_shape().as_list()[1:]
        models.append(bn_feature_net_3D(receptive_field=receptive_field, input_shape=new_input_shape, norm_method=None, dilated=True, padding=True, padding_mode=padding_mode, **kwargs))
        model_outputs.append(models[-1](model_input))

    if last_only:
        model = Model(inputs=inputs, outputs=model_outputs[-1])
    else:
        if fgbg_model is None:
            model = Model(inputs=inputs, outputs=model_outputs)
        else:
            model = Model(inputs=inputs, outputs=model_outputs[1:])

    return model


<<<<<<< HEAD
"""
Residual layers for fine tuning
"""


def identity_block(input_tensor, kernel_size, filters, stage, block):
    """The identity block is the block that has no conv layer at shortcut.
    # Arguments
        input_tensor: input tensor
        kernel_size: default 3, the kernel size of middle conv layer at main path
        filters: list of integers, the filters of 3 conv layer at main path
        stage: integer, current stage label, used for generating layer names
        block: 'a','b'..., current block label, used for generating layer names
    # Returns
        Output tensor for the block.
    """
    filters1, filters2, filters3 = filters
    if K.image_data_format() == 'channels_last':
        bn_axis = 3
    else:
        bn_axis = 1
    conv_name_base = 'res' + str(stage) + block + '_branch'
    bn_name_base = 'bn' + str(stage) + block + '_branch'

    x = Conv2D(filters1, (1, 1), name=conv_name_base + '2a')(input_tensor)
    x = BatchNormalization(axis=bn_axis, name=bn_name_base + '2a')(x)
    x = Activation('relu')(x)

    x = Conv2D(filters2, kernel_size,
               padding='same', name=conv_name_base + '2b')(x)
    x = BatchNormalization(axis=bn_axis, name=bn_name_base + '2b')(x)
    x = Activation('relu')(x)

    x = Conv2D(filters3, (1, 1), name=conv_name_base + '2c')(x)
    x = BatchNormalization(axis=bn_axis, name=bn_name_base + '2c')(x)

    x = Add()([x, input_tensor])
    x = Activation('relu')(x)

    return x


def conv_block(input_tensor, kernel_size, filters, stage, block, strides=(2, 2)):
    """A block that has a conv layer at shortcut.
    # Arguments
        input_tensor: input tensor
        kernel_size: default 3, the kernel size of middle conv layer at main path
        filters: list of integers, the filters of 3 conv layer at main path
        stage: integer, current stage label, used for generating layer names
        block: 'a','b'..., current block label, used for generating layer names
    # Returns
        Output tensor for the block.
    Note that from stage 3, the first conv layer at main path is with strides=(2,2)
    And the shortcut should have strides=(2,2) as well
    """
    filters1, filters2, filters3 = filters
    if K.image_data_format() == 'channels_last':
        bn_axis = 3
    else:
        bn_axis = 1
    conv_name_base = 'res' + str(stage) + block + '_branch'
    bn_name_base = 'bn' + str(stage) + block + '_branch'

    x = Conv2D(filters1, (1, 1), strides=strides,
               name=conv_name_base + '2a')(input_tensor)
    x = BatchNormalization(axis=bn_axis, name=bn_name_base + '2a')(x)
    x = Activation('relu')(x)

    x = Conv2D(filters2, kernel_size, padding='same',
               name=conv_name_base + '2b')(x)
    x = BatchNormalization(axis=bn_axis, name=bn_name_base + '2b')(x)
    x = Activation('relu')(x)

    x = Conv2D(filters3, (1, 1), name=conv_name_base + '2c')(x)
    x = BatchNormalization(axis=bn_axis, name=bn_name_base + '2c')(x)

    shortcut = Conv2D(filters3, (1, 1), strides=strides,
                      name=conv_name_base + '1')(input_tensor)
    shortcut = BatchNormalization(axis=bn_axis, name=bn_name_base + '1')(shortcut)

    x = Add()([x, shortcut])
    x = Activation('relu')(x)

    return x


def dilated_identity_block(input_tensor, kernel_size, filters, stage, block, dilation_rate=1):
    """The identity block is the block that has no conv layer at shortcut.
    # Arguments
        input_tensor: input tensor
        kernel_size: default 3, the kernel size of middle conv layer at main path
        filters: list of integers, the filters of 3 conv layer at main path
        stage: integer, current stage label, used for generating layer names
        block: 'a','b'..., current block label, used for generating layer names
        dilation_rate: dilation rate
    # Returns
        Output tensor for the block.
    """
    filters1, filters2, filters3 = filters
    if K.image_data_format() == 'channels_last':
        bn_axis = 3
    else:
        bn_axis = 1
    conv_name_base = 'res' + str(stage) + block + '_branch'
    bn_name_base = 'bn' + str(stage) + block + '_branch'

    x = Conv2D(filters1, (1, 1), name=conv_name_base + '2a')(input_tensor)
    x = BatchNormalization(axis=bn_axis, name=bn_name_base + '2a')(x)
    x = Activation('relu')(x)

    x = Conv2D(filters2, kernel_size,
               padding='same', dilation_rate=dilation_rate, name=conv_name_base + '2b')(x)
    x = BatchNormalization(axis=bn_axis, name=bn_name_base + '2b')(x)
    x = Activation('relu')(x)

    x = Conv2D(filters3, (1, 1), name=conv_name_base + '2c')(x)
    x = BatchNormalization(axis=bn_axis, name=bn_name_base + '2c')(x)

    x = Add()([x, input_tensor])
    x = Activation('relu')(x)

    return x


def ASPP_block(input_tensor, kernel_size, filters, stage, block):
    """The identity block is the block that has no conv layer at shortcut.
    # Arguments
        input_tensor: input tensor
        kernel_size: default 3, the kernel size of middle conv layer at main path
        filters: list of integers, the filters of 3 conv layer at main path
        stage: integer, current stage label, used for generating layer names
        block: 'a','b'..., current block label, used for generating layer names
    # Returns
        Output tensor for the block.
    """
    filters1, filters2, filters3 = filters
    if K.image_data_format() == 'channels_last':
        bn_axis = 3
    else:
        bn_axis = 1
    conv_name_base = 'res' + str(stage) + block + '_branch'
    bn_name_base = 'bn' + str(stage) + block + '_branch'

    x = Conv2D(filters1, (1, 1), name=conv_name_base + '2a')(input_tensor)
    x = BatchNormalization(axis=bn_axis, name=bn_name_base + '2a')(x)
    x_in = Activation('relu')(x)

    x = Conv2D(filters2, kernel_size,
               padding='same', dilation_rate=1, name=conv_name_base + '2b')(x_in)
    x = BatchNormalization(axis=bn_axis, name=bn_name_base + '2b')(x)
    x_1 = Activation('relu')(x)

    x = Conv2D(filters2, kernel_size,
               padding='same', dilation_rate=2, name=conv_name_base + '2c')(x_in)
    x = BatchNormalization(axis=bn_axis, name=bn_name_base + '2c')(x)
    x_2 = Activation('relu')(x)

    x = Conv2D(filters2, kernel_size,
               padding='same', dilation_rate=4, name=conv_name_base + '2d')(x_in)
    x = BatchNormalization(axis=bn_axis, name=bn_name_base + '2d')(x)
    x_3 = Activation('relu')(x)

    x = Conv2D(filters2, kernel_size,
               padding='same', dilation_rate=8, name=conv_name_base + '2e')(x_in)
    x = BatchNormalization(axis=bn_axis, name=bn_name_base + '2e')(x)
    x_4 = Activation('relu')(x)

    x = Concatenate(axis=bn_axis)([x_1, x_2, x_3, x_4])

    x = Conv2D(filters3, (1, 1), name=conv_name_base + '2f')(x)
    x = BatchNormalization(axis=bn_axis, name=bn_name_base + '2f')(x)

    x = Add()([x, input_tensor])
    x = Activation('relu')(x)

    return x


def resnet_custom(input_shape=(2, 512, 512), batch_shape=None, n_features=3, reg=1e-5, init='he_normal', upsample=True, softmax=False, norm_method='std', filter_size=61):
    print("Using resnet_custom")

    if K.image_data_format() == 'channels_last':
        bn_axis = 3
    else:
        bn_axis = 1

    if batch_shape is None:
        inputs = Input(shape=input_shape)
    else:
        inputs = Input(batch_shape=batch_shape)
        input_shape = batch_shape[1:]
    img_norm = ImageNormalization2D(norm_method=norm_method, filter_size=filter_size)(inputs)
    loc0 = Location(in_shape=input_shape)(img_norm)
    merge0 = Concatenate(axis=bn_axis)([img_norm, loc0])

    # inputs = Input(shape=input_shape)
    x = Conv2D(64, (7, 7), strides=(2, 2), padding='same', name='conv1')(merge0)
    x = BatchNormalization(axis=bn_axis, name='bn_conv1')(x)
    x = Activation('relu')(x)
    x = MaxPool2D((3, 3), strides=(2, 2))(x)

    x = conv_block(x, 3, [64, 64, 256], stage=2, block='a', strides=(1, 1))
    x = identity_block(x, 3, [64, 64, 256], stage=2, block='b')
    x = identity_block(x, 3, [64, 64, 256], stage=2, block='c')

    x = conv_block(x, 3, [128, 128, 512], stage=3, block='a')
    x = identity_block(x, 3, [128, 128, 512], stage=3, block='b')
    x = identity_block(x, 3, [128, 128, 512], stage=3, block='c')
    x = identity_block(x, 3, [128, 128, 512], stage=3, block='d')

    x = ASPP_block(x, 3, [256, 256, 512], stage=4, block='a')

    # x = conv_block(x, 3, [256, 256, 1024], stage=4, block='a')
    # x = identity_block(x, 3, [256, 256, 1024], stage=4, block='b')
    # x = identity_block(x, 3, [256, 256, 1024], stage=4, block='c')
    # x = identity_block(x, 3, [256, 256, 1024], stage=4, block='d')
    # x = identity_block(x, 3, [256, 256, 1024], stage=4, block='e')
    # x = identity_block(x, 3, [256, 256, 1024], stage=4, block='f')

    # x = conv_block(x, 3, [512, 512, 2048], stage=5, block='a')
    # x = identity_block(x, 3, [512, 512, 2048], stage=5, block='b')
    # x = identity_block(x, 3, [512, 512, 2048], stage=5, block='c')

    # x = AvgPool2D((7, 7), name='avg_pool')(x)
    x = Resize(scale=8)(x)
    x = TensorProd2D(1024, n_features, kernel_initializer=init, kernel_regularizer=l2(reg))(x)

    if softmax:
        x = Softmax(axis=bn_axis)(x)

    model = Model(inputs=inputs, outputs=x)

    return model


def dilated_bn_res_feature_net_61x61(input_shape=(2, 1080, 1280), n_features=3, reg=1e-5, init='he_normal', weights_path=None, from_logits=False, norm_method='std'):
    print("Using dilated multi-resolution feature net 61x61 with batch normalization")

    if K.image_data_format() == 'channels_first':
        channel_axis = 1
    else:
        channel_axis = -1

    d = 1
    inputs = Input(shape=input_shape)
    img_norm = ImageNormalization2D(norm_method=norm_method, filter_size=61)(inputs)
    conv1 = Conv2D(64, (3, 3), dilation_rate=d, kernel_initializer=init, padding='valid', kernel_regularizer=l2(reg))(img_norm)
    norm1 = BatchNormalization(axis=channel_axis)(conv1)
    act1 = Activation('relu')(norm1)

    conv2 = Conv2D(64, (4, 4), dilation_rate=d, kernel_initializer=init, padding='valid', kernel_regularizer=l2(reg))(act1)
    norm2 = BatchNormalization(axis=channel_axis)(conv2)
    act2 = Activation('relu')(norm2)
    pool1 = DilatedMaxPool2D(dilation_rate=d, pool_size=(2, 2))(act2)
    d *= 2

    conv3 = Conv2D(64, (3, 3), dilation_rate=d, kernel_initializer=init, padding='valid', kernel_regularizer=l2(reg))(pool1)
    norm3 = BatchNormalization(axis=channel_axis)(conv3)
    act3 = Activation('relu')(norm3)

    conv4 = Conv2D(64, (3, 3), dilation_rate=d, kernel_initializer=init, padding='valid', kernel_regularizer=l2(reg))(act3)
    norm4 = BatchNormalization(axis=channel_axis)(conv4)
    act4 = Activation('relu')(norm4)
    pool2 = DilatedMaxPool2D(dilation_rate=d, pool_size=(2, 2))(act4)
    d *= 2

    conv5 = Conv2D(64, (3, 3), dilation_rate=d, kernel_initializer=init, padding='valid', kernel_regularizer=l2(reg))(pool2)
    norm5 = BatchNormalization(axis=channel_axis)(conv5)
    act5 = Activation('relu')(norm5)

    conv6 = Conv2D(64, (3, 3), dilation_rate=d, kernel_initializer=init, padding='valid', kernel_regularizer=l2(reg))(act5)
    norm6 = BatchNormalization(axis=channel_axis)(conv6)
    act6 = Activation('relu')(norm6)
    pool3 = DilatedMaxPool2D(dilation_rate=d, pool_size=(2, 2))(act6)
    d *= 2

    side_conv3 = Conv2D(64, (4, 4), dilation_rate=8, kernel_initializer=init, padding='valid', kernel_regularizer=l2(reg))(pool3)
    side_norm3 = BatchNormalization(axis=channel_axis)(side_conv3)
    side_act3 = Activation('relu')(side_norm3)

    tensor_prod1 = TensorProd2D(64, 64, kernel_initializer=init, kernel_regularizer=l2(reg))(side_act3)
    norm7 = BatchNormalization(axis=channel_axis)(tensor_prod1)
    act7 = Activation('relu')(norm7)

    conv_red = Conv2D(64, (1, 1), strides=(2, 2), kernel_initializer=init, padding='valid', kernel_regularizer=l2(reg))(act7)
    x = Resize(scale=2)(conv_red)
    # x = ASPP_block(act7, 3, [64, 64, 64], stage = 1, block = 'a')
    # x = ASPP_block(x, 3, [64, 64, 64], stage = 2, block = 'b')

    tensor_prod2 = TensorProd2D(64, n_features, kernel_initializer=init, kernel_regularizer=l2(reg))(x)

    act8 = Softmax(axis=channel_axis)(tensor_prod2)

    final_layer = act8

    model = Model(inputs=inputs, outputs=final_layer)

    if weights_path is not None:
        model.load_weights(weights_path, by_name=True)

    return model


"""
Multiple input conv-nets for fully convolutional training
"""


def dilated_bn_feature_net_gather_61x61(input_shape=(2, 1080, 1280), training_examples=1e5, batch_size=None, n_features=3, reg=1e-5, init='he_normal', weights_path=None, norm_method='std'):
    print('Using dilated feature net 61x61 with batch normalization')

    if K.image_data_format() == 'channels_first':
        channel_axis = 1
    else:
        channel_axis = -1

    input1 = Input(shape=input_shape)

    d = 1
    img_norm = ImageNormalization2D(norm_method=norm_method, filter_size=61)(input1)
    conv1 = Conv2D(64, (3, 3), dilation_rate=d, kernel_initializer=init, padding='valid', batch_size=batch_size, kernel_regularizer=l2(reg))(img_norm)
    norm1 = BatchNormalization(axis=channel_axis)(conv1)
    act1 = Activation('relu')(norm1)

    conv2 = Conv2D(64, (4, 4), dilation_rate=d, kernel_initializer=init, padding='valid', kernel_regularizer=l2(reg))(act1)
    norm2 = BatchNormalization(axis=channel_axis)(conv2)
    act2 = Activation('relu')(norm2)
    pool1 = DilatedMaxPool2D(dilation_rate=d, pool_size=(2, 2))(act2)
    d *= 2

    conv3 = Conv2D(64, (3, 3), dilation_rate=d, kernel_initializer=init, padding='valid', kernel_regularizer=l2(reg))(pool1)
    norm3 = BatchNormalization(axis=channel_axis)(conv3)
    act3 = Activation('relu')(norm3)

    conv4 = Conv2D(64, (3, 3), dilation_rate=d, kernel_initializer=init, padding='valid', kernel_regularizer=l2(reg))(act3)
    norm4 = BatchNormalization(axis=channel_axis)(conv4)
    act4 = Activation('relu')(norm4)
    pool2 = DilatedMaxPool2D(dilation_rate=d, pool_size=(2, 2))(act4)
    d *= 2

    conv5 = Conv2D(64, (3, 3), dilation_rate=d, kernel_initializer=init, padding='valid', kernel_regularizer=l2(reg))(pool2)
    norm5 = BatchNormalization(axis=channel_axis)(conv5)
    act5 = Activation('relu')(norm5)

    conv6 = Conv2D(64, (3, 3), dilation_rate=d, kernel_initializer=init, padding='valid', kernel_regularizer=l2(reg))(act5)
    norm6 = BatchNormalization(axis=channel_axis)(conv6)
    act6 = Activation('relu')(norm6)
    pool3 = DilatedMaxPool2D(dilation_rate=d, pool_size=(2, 2))(act6)
    d *= 2

    conv7 = Conv2D(200, (4, 4), dilation_rate=d, kernel_initializer=init, padding='valid', kernel_regularizer=l2(reg))(pool3)
    norm7 = BatchNormalization(axis=channel_axis)(conv7)
    act7 = Activation('relu')(norm7)

    tensorprod1 = TensorProd2D(200, 200, kernel_initializer=init, kernel_regularizer=l2(reg))(act7)
    norm8 = BatchNormalization(axis=channel_axis)(tensorprod1)
    act8 = Activation('relu')(norm8)

    tensorprod2 = TensorProd2D(200, n_features, kernel_initializer=init, kernel_regularizer=l2(reg))(act8)
    act9 = Softmax(axis=channel_axis)(tensorprod2)

    batch_index_input = Input(batch_shape=(training_examples,), dtype='int32')
    row_index_input = Input(batch_shape=(training_examples,), dtype='int32')
    col_index_input = Input(batch_shape=(training_examples,), dtype='int32')

    index1 = K.stack([batch_index_input, row_index_input, col_index_input], axis=1)

    def gather_indices(x):
        return tf.gather_nd(x, index1)

    gather1 = Lambda(gather_indices)(act9)

    model = Model(inputs=[input1, batch_index_input, row_index_input, col_index_input], outputs=[gather1])

    print(model.output_shape)
    return model


"""
3D Conv-nets
"""


def multires_block(input_tensor, num_filters=16, init='he_normal', reg=1e-5):

    if K.image_data_format() == 'channels_first':
        channel_axis = 1
    else:
        channel_axis = -1

    conv1 = Conv3D(num_filters, (1, 3, 3), dilation_rate=(1, 1, 1), kernel_initializer=init, padding='same', kernel_regularizer=l2(reg))(input_tensor)
    norm1 = BatchNormalization(axis=channel_axis)(conv1)
    act1 = Activation('relu')(norm1)
    merge1 = Concatenate(axis=channel_axis)([input_tensor, act1])

    conv2 = Conv3D(num_filters, (1, 3, 3), dilation_rate=(1, 2, 2), kernel_initializer=init, padding='same', kernel_regularizer=l2(reg))(merge1)
    norm2 = BatchNormalization(axis=channel_axis)(conv2)
    act2 = Activation('relu')(norm2)
    merge2 = Concatenate(axis=channel_axis)([merge1, act2])

    conv3 = Conv3D(num_filters, (1, 3, 3), dilation_rate=(1, 4, 4), kernel_initializer=init, padding='same', kernel_regularizer=l2(reg))(merge2)
    norm3 = BatchNormalization(axis=channel_axis)(conv3)
    act3 = Activation('relu')(norm3)
    merge3 = Concatenate(axis=channel_axis)([merge2, act3])

    conv4 = Conv3D(num_filters, (1, 3, 3), dilation_rate=(1, 8, 8), kernel_initializer=init, padding='same', kernel_regularizer=l2(reg))(merge3)
    norm4 = BatchNormalization(axis=channel_axis)(conv4)
    act4 = Activation('relu')(norm4)
    merge4 = Concatenate(axis=channel_axis)([merge3, act4])

    conv5 = Conv3D(num_filters, (1, 3, 3), dilation_rate=(1, 16, 16), kernel_initializer=init, padding='same', kernel_regularizer=l2(reg))(merge4)
    norm5 = BatchNormalization(axis=channel_axis)(conv5)
    act5 = Activation('relu')(norm5)
    merge5 = Concatenate(axis=channel_axis)([merge4, act5])

    conv6 = Conv3D(num_filters, (1, 3, 3), dilation_rate=(1, 32, 32), kernel_initializer=init, padding='same', kernel_regularizer=l2(reg))(merge5)
    norm6 = BatchNormalization(axis=channel_axis)(conv6)
    act6 = Activation('relu')(norm6)
    merge6 = Concatenate(axis=channel_axis)([merge5, act6])

    return merge6


def bn_dense_multires_feature_net_3D(batch_shape=(1, 1, 10, 256, 256), n_blocks=10, n_features=3, reg=1e-5, init='he_normal', norm_method='std', filter_size=61):

    if K.image_data_format() == 'channels_first':
        channel_axis = 1
    else:
        channel_axis = -1

    input1 = Input(batch_shape=batch_shape)
    img_norm = ImageNormalization3D(norm_method=norm_method, filter_size=filter_size)(input1)
    list_of_blocks = []
    list_of_blocks.append(multires_block(img_norm, init=init, reg=reg))

    for _ in range(n_blocks - 1):
        list_of_blocks.append(multires_block(list_of_blocks[-1], init=init, reg=reg))

    tensor_prod1 = TensorProd3D(n_blocks * 6 + batch_shape[1], 64, kernel_initializer=init, kernel_regularizer=l2(reg))(list_of_blocks[-1])
    norm1 = BatchNormalization(axis=channel_axis)(tensor_prod1)
    act1 = Activation('relu')(norm1)

    tensor_prod2 = TensorProd3D(64, 64, kernel_initializer=init, kernel_regularizer=l2(reg))(act1)
    norm2 = BatchNormalization(axis=channel_axis)(tensor_prod2)
    act2 = Activation('relu')(norm2)

    tensor_prod3 = TensorProd3D(64, n_features, kernel_initializer=init, kernel_regularizer=l2(reg))(act2)

    if softmax:
        tensor_prod3 = Softmax(axis=channel_axis)(tensor_prod3)

    final_layer = tensor_prod3

    model = Model(inputs=input1, outputs=final_layer)

    return model


def bn_feature_net_3D(batch_shape=(1, 1, 10, 256, 256), n_features=3, reg=1e-5, init='he_normal', location=False, softmax=True, norm_method='std', filter_size=61):

    if K.image_data_format() == 'channels_first':
        channel_axis = 1
    else:
        channel_axis = -1

    input1 = Input(batch_shape=batch_shape)
    input_shape = batch_shape[1:]

    img_norm = ImageNormalization3D(norm_method=norm_method, filter_size=filter_size)(input1)

    if location:
        loc0 = Location3D(in_shape=batch_shape)(img_norm)
        input2 = Concatenate(axis=channel_axis)([img_norm, loc0])
    else:
        input2 = img_norm

    conv1 = Conv3D(64, (5, 3, 3), dilation_rate=(1, 1, 1), kernel_initializer=init, padding='same', kernel_regularizer=l2(reg))(input2)
    norm1 = BatchNormalization(axis=channel_axis)(conv1)
    act1 = Activation('relu')(norm1)

    conv2 = Conv3D(64, (5, 3, 3), dilation_rate=(1, 2, 2), kernel_initializer=init, padding='same', kernel_regularizer=l2(reg))(act1)
    norm2 = BatchNormalization(axis=channel_axis)(conv2)
    act2 = Activation('relu')(norm2)

    conv3 = Conv3D(64, (5, 3, 3), dilation_rate=(1, 4, 4), kernel_initializer=init, padding='same', kernel_regularizer=l2(reg))(act2)
    norm3 = BatchNormalization(axis=channel_axis)(conv3)
    act3 = Activation('relu')(norm3)

    conv4 = Conv3D(64, (5, 3, 3), dilation_rate=(1, 8, 8), kernel_initializer=init, padding='same', kernel_regularizer=l2(reg))(act3)
    norm4 = BatchNormalization(axis=channel_axis)(conv4)
    act4 = Activation('relu')(norm4)

    conv5 = Conv3D(64, (5, 3, 3), dilation_rate=(1, 16, 16), kernel_initializer=init, padding='same', kernel_regularizer=l2(reg))(act4)
    norm5 = BatchNormalization(axis=channel_axis)(conv5)
    act5 = Activation('relu')(norm5)

    conv6 = Conv3D(64, (5, 3, 3), dilation_rate=(1, 32, 32), kernel_initializer=init, padding='same', kernel_regularizer=l2(reg))(act5)
    norm6 = BatchNormalization(axis=channel_axis)(conv6)
    act6 = Activation('relu')(norm6)

    merge1 = Concatenate(axis=channel_axis)([act1, act2, act3, act4, act5, act6])

    tensor_prod1 = TensorProd3D(64 * 6, 256, kernel_initializer=init, kernel_regularizer=l2(reg))(merge1)
    norm7 = BatchNormalization(axis=channel_axis)(tensor_prod1)
    act7 = Activation('relu')(norm7)

    tensor_prod2 = TensorProd3D(256, 256, kernel_initializer=init, kernel_regularizer=l2(reg))(act7)
    norm8 = BatchNormalization(axis=channel_axis)(tensor_prod2)
    act8 = Activation('relu')(norm8)

    tensor_prod3 = TensorProd3D(256, n_features, kernel_initializer=init, kernel_regularizer=l2(reg))(act8)

    if softmax:
        tensor_prod3 = Softmax(axis=channel_axis)(tensor_prod3)

    final_layer = tensor_prod3

    model = Model(inputs=input1, outputs=final_layer)

    return model


def bn_dense_feature_net_3D(batch_shape=(1, 1, 5, 256, 256), n_features=3, reg=1e-5, init='he_normal', location=False, softmax=True, norm_method='std', filter_size=61):

    if K.image_data_format() == 'channels_first':
        channel_axis = 1
    else:
        channel_axis = -1

    input1 = Input(batch_shape=batch_shape)
    input_shape = batch_shape[1:]

    img_norm = ImageNormalization3D(norm_method=norm_method, filter_size=filter_size)(input1)

    if location:
        loc0 = Location3D(in_shape=batch_shape)(img_norm)
        input2 = Concatenate(axis=channel_axis)([img_norm, loc0])
    else:
        input2 = img_norm

    conv1 = Conv3D(64, (5, 3, 3), dilation_rate=(1, 1, 1), kernel_initializer=init, padding='same', kernel_regularizer=l2(reg))(input2)
    norm1 = BatchNormalization(axis=channel_axis)(conv1)
    act1 = Activation('relu')(norm1)
    merge1 = Concatenate(axis=channel_axis)([input2, act1])

    conv2 = Conv3D(64, (5, 3, 3), dilation_rate=(1, 2, 2), kernel_initializer=init, padding='same', kernel_regularizer=l2(reg))(merge1)
    norm2 = BatchNormalization(axis=channel_axis)(conv2)
    act2 = Activation('relu')(norm2)
    merge2 = Concatenate(axis=channel_axis)([merge1, act2])

    conv3 = Conv3D(64, (5, 3, 3), dilation_rate=(1, 4, 4), kernel_initializer=init, padding='same', kernel_regularizer=l2(reg))(merge2)
    norm3 = BatchNormalization(axis=channel_axis)(conv3)
    act3 = Activation('relu')(norm3)
    merge3 = Concatenate(axis=channel_axis)([merge2, act3])

    conv4 = Conv3D(64, (5, 3, 3), dilation_rate=(1, 8, 8), kernel_initializer=init, padding='same', kernel_regularizer=l2(reg))(merge3)
    norm4 = BatchNormalization(axis=channel_axis)(conv4)
    act4 = Activation('relu')(norm4)
    merge4 = Concatenate(axis=channel_axis)([merge3, act4])

    conv5 = Conv3D(64, (5, 3, 3), dilation_rate=(1, 16, 16), kernel_initializer=init, padding='same', kernel_regularizer=l2(reg))(merge4)
    norm5 = BatchNormalization(axis=channel_axis)(conv5)
    act5 = Activation('relu')(norm5)
    merge5 = Concatenate(axis=channel_axis)([merge4, act5])

    conv6 = Conv3D(64, (5, 3, 3), dilation_rate=(1, 32, 32), kernel_initializer=init, padding='same', kernel_regularizer=l2(reg))(merge5)
    norm6 = BatchNormalization(axis=channel_axis)(conv6)
    act6 = Activation('relu')(norm6)
    merge6 = Concatenate(axis=channel_axis)([merge5, act6])

    tensor_prod1 = TensorProd3D(64 * 6 + input_shape[0], 256, kernel_initializer=init, kernel_regularizer=l2(reg))(merge6)
    norm7 = BatchNormalization(axis=channel_axis)(tensor_prod1)
    act7 = Activation('relu')(norm7)

    tensor_prod2 = TensorProd3D(256, 256, kernel_initializer=init, kernel_regularizer=l2(reg))(act7)
    norm8 = BatchNormalization(axis=channel_axis)(tensor_prod2)
    act8 = Activation('relu')(norm8)

    tensor_prod3 = TensorProd3D(256, n_features, kernel_initializer=init, kernel_regularizer=l2(reg))(act8)

    if softmax:
        tensor_prod3 = Softmax(axis=channel_axis)(tensor_prod3)

    final_layer = tensor_prod3

    model = Model(inputs=input1, outputs=final_layer)

    return model


def bn_dense_feature_net_lstm(input_shape=(1, 60, 256, 256), batch_shape=None, n_features=3, reg=1e-5, init='he_normal', softmax=True, norm_method='std', filter_size=61):

    if K.image_data_format() == 'channels_first':
        channel_axis = 1
    else:
        channel_axis = -1

    if batch_shape is None:
        input1 = Input(shape=input_shape)
    else:
        input1 = Input(batch_shape=batch_shape)
        input_shape = batch_shape[1:]

    img_norm = ImageNormalization3D(norm_method=norm_method, filter_size=filter_size)(input1)

    conv1 = Conv3D(64, (1, 3, 3), dilation_rate=(1, 1, 1), kernel_initializer=init, padding='same', kernel_regularizer=l2(reg))(img_norm)
    norm1 = BatchNormalization(axis=channel_axis)(conv1)
    act1 = Activation('relu')(norm1)
    merge1 = Concatenate(axis=channel_axis)([img_norm, act1])

    conv2 = Conv3D(64, (1, 3, 3), dilation_rate=(1, 2, 2), kernel_initializer=init, padding='same', kernel_regularizer=l2(reg))(merge1)
    norm2 = BatchNormalization(axis=channel_axis)(conv2)
    act2 = Activation('relu')(norm2)
    merge2 = Concatenate(axis=channel_axis)([merge1, act2])

    conv3 = Conv3D(64, (1, 3, 3), dilation_rate=(1, 4, 4), kernel_initializer=init, padding='same', kernel_regularizer=l2(reg))(merge2)
    norm3 = BatchNormalization(axis=channel_axis)(conv3)
    act3 = Activation('relu')(norm3)
    merge3 = Concatenate(axis=channel_axis)([merge2, act3])

    conv4 = Conv3D(64, (1, 3, 3), dilation_rate=(1, 8, 8), kernel_initializer=init, padding='same', kernel_regularizer=l2(reg))(merge3)
    norm4 = BatchNormalization(axis=channel_axis)(conv4)
    act4 = Activation('relu')(norm4)
    merge4 = Concatenate(axis=channel_axis)([merge3, act4])

    conv5 = Conv3D(64, (1, 3, 3), dilation_rate=(1, 16, 16), kernel_initializer=init, padding='same', kernel_regularizer=l2(reg))(merge4)
    norm5 = BatchNormalization(axis=channel_axis)(conv5)
    act5 = Activation('relu')(norm5)
    merge5 = Concatenate(axis=channel_axis)([merge4, act5])

    conv6 = Conv3D(64, (1, 3, 3), dilation_rate=(1, 32, 32), kernel_initializer=init, padding='same', kernel_regularizer=l2(reg))(merge5)
    norm6 = BatchNormalization(axis=channel_axis)(conv6)
    act6 = Activation('relu')(norm6)
    merge6 = Concatenate(axis=channel_axis)([merge5, act6])

    tensorprod1 = TensorProd2D(64 * 6, 256, kernel_initializer=init, kernel_regularizer=l2(reg))(merge6)

    lstm1 = ConvLSTM2D(64, (3, 3), dilation_rate=(1, 1), kernel_initializer=init, padding='same', kernel_regularizer=l2(reg), return_sequences=True)(tensorprod1)
    lstm2 = ConvLSTM2D(64, (3, 3), dilation_rate=(1, 1), kernel_initializer=init, padding='same', kernel_regularizer=l2(reg), return_sequences=True, go_backwards=True)(lstm1)

    lstm3 = ConvLSTM2D(64, (3, 3), dilation_rate=(2, 2), kernel_initializer=init, padding='same', kernel_regularizer=l2(reg), return_sequences=True)(lstm2)
    lstm4 = ConvLSTM2D(64, (3, 3), dilation_rate=(2, 2), kernel_initializer=init, padding='same', kernel_regularizer=l2(reg), return_sequences=True, go_backwards=True)(lstm3)

    lstm5 = ConvLSTM2D(64, (3, 3), dilation_rate=(4, 4), kernel_initializer=init, padding='same', kernel_regularizer=l2(reg), return_sequences=True)(lstm4)
    lstm6 = ConvLSTM2D(64, (3, 3), dilation_rate=(4, 4), kernel_initializer=init, padding='same', kernel_regularizer=l2(reg), return_sequences=True, go_backwards=True)(lstm5)

    lstm7 = ConvLSTM2D(64, (3, 3), dilation_rate=(8, 8), kernel_initializer=init, padding='same', kernel_regularizer=l2(reg), return_sequences=True)(lstm6)
    lstm8 = ConvLSTM2D(64, (3, 3), dilation_rate=(8, 8), kernel_initializer=init, padding='same', kernel_regularizer=l2(reg), return_sequences=True, go_backwards=True)(lstm7)

    lstm9 = ConvLSTM2D(64, (3, 3), dilation_rate=(16, 16), kernel_initializer=init, padding='same', kernel_regularizer=l2(reg), return_sequences=True)(lstm8)
    lstm10 = ConvLSTM2D(64, (3, 3), dilation_rate=(16, 16), kernel_initializer=init, padding='same', kernel_regularizer=l2(reg), return_sequences=True, go_backwards=True)(lstm9)

    lstm11 = ConvLSTM2D(64, (3, 3), dilation_rate=(32, 32), kernel_initializer=init, padding='same', kernel_regularizer=l2(reg), return_sequences=True)(lstm10)
    lstm12 = ConvLSTM2D(64, (3, 3), dilation_rate=(32, 32), kernel_initializer=init, padding='same', kernel_regularizer=l2(reg), return_sequences=True, go_backwards=True)(lstm11)

    final_layer = lstm12

    model = Model(inputs=input1, outputs=final_layer)

    return model


def siamese_model(input_shape=None, track_length=1, batch_shape=None, reg=1e-5, init='he_normal', softmax=True, norm_method='std', filter_size=61):

    if K.image_data_format() == 'channels_first':
        channel_axis = 1
        new_input_shape = tuple([input_shape[0]] + [None] + list(input_shape[1:]))
    else:
        channel_axis = -1
        new_input_shape = tuple([None] + list(input_shape))
        
    input_shape = new_input_shape

    # Define the input shape for the images
    input_1 = Input(shape=input_shape)
    input_2 = Input(shape=input_shape)
    # Define the input shape for the other data (centroids, etc)
    input_3 = Input(shape=(None, 2))
    input_4 = Input(shape=(None, 2))

    input_5 = Input(shape=(None, 2*occupancy_grid_size+1, 2*occupancy_grid_size+1, 1))
    input_6 = Input(shape=(None, 2*occupancy_grid_size+1, 2*occupancy_grid_size+1, 1))

    # Feature extractor for images
    N_layers = np.int(np.floor(np.log2(in_shape[0])))
    feature_extractor = Sequential()
    feature_extractor.add(InputLayer(input_shape=input_shape))
    for layer in range(N_layers):
        feature_extractor.add(Conv3D(64, (1, 3, 3), kernel_initializer=init, padding='same', 
                                     kernel_regularizer=l2(reg)))
        feature_extractor.add(BatchNormalization(axis=channel_axis))
        feature_extractor.add(Activation('relu'))
        feature_extractor.add(MaxPool3D(pool_size=(1, 2, 2)))

    feature_extractor.add(Reshape(tuple([-1, 64])))
    
    # Feature extractor for occupancy grids
    N_layers_og = np.int(np.floor(np.log2(2*occupancy_grid_size+1)))
    feature_extractor_occupancy_grid = Sequential()
    feature_extractor_occupancy_grid.add(InputLayer(input_shape=(None, 2*occupancy_grid_size+1, 2*occupancy_grid_size+1, 1)))   
    for layer in range(N_layers_og):
        feature_extractor_occupancy_grid.add(Conv3D(64, (1, 3, 3), kernel_initializer=init, padding='same', 
                                                    kernel_regularizer=l2(reg)))
        feature_extractor_occupancy_grid.add(BatchNormalization(axis=channel_axis))
        feature_extractor_occupancy_grid.add(Activation('relu'))
        feature_extractor_occupancy_grid.add(MaxPool3D(pool_size=(1, 2, 2)))
    
    feature_extractor_occupancy_grid.add(Reshape(tuple([-1, 64])))

    # Apply feature extractor to appearances
    output_1 = feature_extractor(input_1)
    output_2 = feature_extractor(input_2)
    
    lstm_1 = LSTM(64)(output_1)
    output_2_reshape = Reshape((64,))(output_2)
    
    # Centroids
    lstm_3 = LSTM(64)(input_3)
    input_4_reshape = Reshape((2,))(input_4)

    # Apply feature extractor to occupancy grids
    output_5 = feature_extractor_occupancy_grid(input_5)
    output_6 = feature_extractor_occupancy_grid(input_6)
    
    lstm_5 = LSTM(64)(output_5)
    output_6_reshape = Reshape((64,))(output_6)
    
    # Combine the extracted features with other known features (centroids)
    merge_1 = Concatenate(axis=channel_axis)([lstm_1, output_2_reshape])
    merge_2 = Concatenate(axis=channel_axis)([lstm_3, input_4_reshape])
    merge_3 = Concatenate(axis=channel_axis)([lstm_5, output_6_reshape])
    
    dense_merge_1 = Dense(128)(merge_1)
    bn_merge_1 = BatchNormalization(axis=channel_axis)(dense_merge_1)
    dense_relu_1 = Activation('relu')(bn_merge_1)
    
    dense_merge_2 = Dense(128)(merge_2)
    bn_merge_2 = BatchNormalization(axis=channel_axis)(dense_merge_2)
    dense_relu_2 = Activation('relu')(bn_merge_2)
    
    dense_merge_3 = Dense(128)(merge_3)
    bn_merge_3 = BatchNormalization(axis=channel_axis)(dense_merge_3)
    dense_relu_3 = Activation('relu')(bn_merge_3)
    
    # Concatenate outputs from both instances
    merged_outputs = Concatenate(axis=channel_axis)([dense_relu_1, dense_relu_2, dense_relu_3])

    # Add dense layers
    dense1 = Dense(128)(merged_outputs)
    bn1 = BatchNormalization(axis=channel_axis)(dense1)
    relu1 = Activation('relu')(bn1)
    dense2 = Dense(128)(relu1)
    bn2 = BatchNormalization(axis=channel_axis)(dense2)
    relu2 = Activation('relu')(bn2)
    dense3 = Dense(3, activation='softmax')(relu2)

    # Instantiate model
    final_layer = dense3
    model = Model(inputs=[input_1, input_2, input_3, input_4, input_5, input_6], outputs=final_layer)

    return model


def watershed_net(input_shape=(256, 256, 1), n_features=16, reg=1e-5, init='he_normal', norm_method='std', filter_size=61):
    inputs1 = Input(input_shape)
    img_norm = ImageNormalization2D(norm_method=norm_method, filter_size=filter_size, input_shape=input_shape)(inputs1)

    conv1 = Conv2D(64, 3, activation='relu', padding='same', kernel_initializer=init)(img_norm)
    conv1 = Conv2D(64, 3, activation='relu', padding='same', kernel_initializer=init)(conv1)
    pool1 = MaxPool2D(pool_size=(2, 2))(conv1)

    conv2 = Conv2D(128, 3, activation='relu', padding='same', kernel_initializer=init)(pool1)
    conv2 = Conv2D(128, 3, activation='relu', padding='same', kernel_initializer=init)(conv2)
    pool2 = MaxPool2D(pool_size=(2, 2))(conv2)

    conv3 = Conv2D(256, 3, activation='relu', padding='same', kernel_initializer=init)(pool2)
    conv3 = Conv2D(256, 3, activation='relu', padding='same', kernel_initializer=init)(conv3)
    pool3 = MaxPool2D(pool_size=(2, 2))(conv3)

    conv4 = Conv2D(512, 3, activation='relu', padding='same', kernel_initializer=init)(pool3)
    conv4 = Conv2D(512, 3, activation='relu', padding='same', kernel_initializer=init)(conv4)
    drop4 = Dropout(0.5)(conv4)
    pool4 = MaxPool2D(pool_size=(2, 2))(drop4)

    conv5 = Conv2D(1024, 3, activation='relu', padding='same', kernel_initializer=init)(pool4)
    conv5 = Conv2D(1024, 3, activation='relu', padding='same', kernel_initializer=init)(conv5)
    drop5 = Dropout(0.5)(conv5)

    up6 = Conv2D(512, 2, activation='relu', padding='same', kernel_initializer=init)(UpSampling2D(size=(2, 2))(drop5))
    merge6 = Concatenate(axis=3)([drop4, up6])
    conv6 = Conv2D(512, 3, activation='relu', padding='same', kernel_initializer=init)(merge6)
    conv6 = Conv2D(512, 3, activation='relu', padding='same', kernel_initializer=init)(conv6)

    up7 = Conv2D(256, 2, activation='relu', padding='same', kernel_initializer=init)(UpSampling2D(size=(2, 2))(conv6))
    merge7 = Concatenate(axis=3)([conv3, up7])
    conv7 = Conv2D(256, 3, activation='relu', padding='same', kernel_initializer=init)(merge7)
    conv7 = Conv2D(256, 3, activation='relu', padding='same', kernel_initializer=init)(conv7)

    up8 = Conv2D(128, 2, activation='relu', padding='same', kernel_initializer=init)(UpSampling2D(size=(2, 2))(conv7))
    merge8 = Concatenate(axis=3)([conv2, up8])
    conv8 = Conv2D(128, 3, activation='relu', padding='same', kernel_initializer=init)(merge8)
    conv8 = Conv2D(128, 3, activation='relu', padding='same', kernel_initializer=init)(conv8)

    up9 = Conv2D(64, 2, activation='relu', padding='same', kernel_initializer=init)(UpSampling2D(size=(2, 2))(conv8))
    merge9 = Concatenate(axis=3)([conv1, up9])
    conv9 = Conv2D(64, 3, activation='relu', padding='same', kernel_initializer=init)(merge9)
    conv9 = Conv2D(64, 3, activation='relu', padding='same', kernel_initializer=init)(conv9)
    conv9 = Conv2D(2, 3, activation='relu', padding='same', kernel_initializer=init)(conv9)
    conv10 = Conv2D(1, 1, activation='sigmoid')(conv9)

    model = Model(inputs=inputs1, outputs=conv10)
    return model


def bn_feature_net_31x31_3D(n_features=3, n_frames=5, n_channels=1, reg=1e-5, init='he_normal', norm_method='whole_image'):
    if K.image_data_format() == 'channels_first':
        channel_axis = 1
        input_shape = (n_channels, n_frames, 31, 31)
    else:
        channel_axis = -1
        input_shape = (n_frames, 31, 31, n_channels)

    model = Sequential()

    model.add(ImageNormalization3D(norm_method=norm_method, filter_size=31, input_shape=input_shape))
    model.add(Conv3D(64, (1, 4, 4), kernel_initializer=init, padding='valid', kernel_regularizer=l2(reg), input_shape=input_shape))
    model.add(BatchNormalization(axis=channel_axis))
    model.add(Activation('relu'))
    model.add(MaxPool3D(pool_size=(1, 2, 2)))

    model.add(Conv3D(64, (1, 3, 3), kernel_initializer=init, padding='valid', kernel_regularizer=l2(reg)))
    model.add(BatchNormalization(axis=channel_axis))
    model.add(Activation('relu'))

    model.add(Conv3D(64, (1, 3, 3), kernel_initializer=init, padding='valid', kernel_regularizer=l2(reg)))
    model.add(BatchNormalization(axis=channel_axis))
    model.add(Activation('relu'))
    model.add(MaxPool3D(pool_size=(1, 2, 2)))

    model.add(Conv3D(64, (1, 3, 3), kernel_initializer=init, padding='valid', kernel_regularizer=l2(reg)))
    model.add(BatchNormalization(axis=channel_axis))
    model.add(Activation('relu'))

    model.add(Conv3D(200, (1, 3, 3), kernel_initializer=init, padding='valid', kernel_regularizer=l2(reg)))
    model.add(BatchNormalization(axis=channel_axis))
    model.add(Activation('relu'))

    model.add(Conv3D(200, (n_frames, 1, 1), kernel_initializer=init, padding='valid', kernel_regularizer=l2(reg)))
    model.add(BatchNormalization(axis=channel_axis))
    model.add(Activation('relu'))

    model.add(TensorProd3D(200, 200, kernel_initializer=init, kernel_regularizer=l2(reg)))
    model.add(BatchNormalization(axis=channel_axis))
    model.add(Activation('relu'))

    model.add(TensorProd3D(200, n_features, kernel_initializer=init, kernel_regularizer=l2(reg)))
    model.add(Flatten())

    model.add(Activation('softmax'))

    return model


def dilated_bn_feature_net_31x31_3D(input_shape=(2, 1080, 1280), n_frames=5, n_channels=None, flatten=False, batch_size=None, n_features=3, reg=1e-5, init='he_normal', weights_path=None, norm_method='whole_image'):

    if n_channels is not None:
        if K.image_data_format() == 'channels_first':
            channel_axis = 1
            input_shape = (n_channels, n_frames, 31, 31)
        else:
            channel_axis = -1
            input_shape = (n_frames, 31, 31, n_channels)

    if K.image_data_format() == 'channels_first':
        channel_axis = 1
    else:
        channel_axis = -1

    model = Sequential()

    d = 1
    model.add(ImageNormalization3D(norm_method=norm_method, filter_size=31, input_shape=input_shape))
    model.add(Conv3D(64, (1, 4, 4), input_shape=input_shape, dilation_rate=(1, d, d), kernel_initializer=init, padding='valid', kernel_regularizer=l2(reg)))
    model.add(BatchNormalization(axis=channel_axis))
    model.add(Activation('relu'))
    model.add(DilatedMaxPool3D(dilation_rate=(1, d, d), pool_size=(1, 2, 2)))
    d *= 2

    model.add(Conv3D(64, (1, 3, 3), dilation_rate=(1, d, d), kernel_initializer=init, padding='valid', kernel_regularizer=l2(reg)))
    model.add(BatchNormalization(axis=channel_axis))
    model.add(Activation('relu'))

    model.add(Conv3D(64, (1, 3, 3), dilation_rate=(1, d, d), kernel_initializer=init, padding='valid', kernel_regularizer=l2(reg)))
    model.add(BatchNormalization(axis=channel_axis))
    model.add(Activation('relu'))
    model.add(DilatedMaxPool3D(dilation_rate=(1, d, d), pool_size=(1, 2, 2)))
    d *= 2

    model.add(Conv3D(64, (1, 3, 3), dilation_rate=(1, d, d), kernel_initializer=init, padding='valid', kernel_regularizer=l2(reg)))
    model.add(BatchNormalization(axis=channel_axis))
    model.add(Activation('relu'))

    model.add(Conv3D(200, (1, 3, 3), dilation_rate=(1, d, d), kernel_initializer=init, padding='valid', kernel_regularizer=l2(reg)))
    model.add(BatchNormalization(axis=channel_axis))
    model.add(Activation('relu'))

    model.add(Conv3D(200, (n_frames, 1, 1), kernel_initializer=init, padding='valid', kernel_regularizer=l2(reg)))
    model.add(BatchNormalization(axis=channel_axis))
    model.add(Activation('relu'))

    model.add(TensorProd3D(200, 200, kernel_initializer=init, kernel_regularizer=l2(reg)))
    model.add(BatchNormalization(axis=channel_axis))
    model.add(Activation('relu'))

    model.add(TensorProd3D(200, n_features, kernel_initializer=init, kernel_regularizer=l2(reg)))

    if flatten:
        model.add(Flatten())

    model.add(Activation('softmax'))

    if weights_path is not None:
        model.load_weights(weights_path, by_name=True)

    return model


def bn_feature_net_61x61_3D(n_features=3, n_channels=1, n_frames=1, reg=1e-5, init='he_normal', norm_method='whole_image'):
    if K.image_data_format() == 'channels_first':
        channel_axis = 1
        input_shape = (n_channels, n_frames, 61, 61)
    else:
        channel_axis = -1
        input_shape = (n_frames, 61, 61, n_channels)

    model = Sequential()

    model.add(ImageNormalization3D(norm_method=norm_method, filter_size=61, input_shape=input_shape))
    model.add(Conv3D(64, (1, 3, 3), kernel_initializer=init, padding='valid', kernel_regularizer=l2(reg)))
    model.add(BatchNormalization(axis=channel_axis))
    model.add(Activation('relu'))

    model.add(Conv3D(64, (1, 4, 4), kernel_initializer=init, padding='valid', kernel_regularizer=l2(reg)))
    model.add(BatchNormalization(axis=channel_axis))
    model.add(Activation('relu'))
    model.add(MaxPool3D(pool_size=(1, 2, 2)))

    model.add(Conv3D(64, (1, 3, 3), kernel_initializer=init, padding='valid', kernel_regularizer=l2(reg)))
    model.add(BatchNormalization(axis=channel_axis))
    model.add(Activation('relu'))

    model.add(Conv3D(64, (1, 3, 3), kernel_initializer=init, padding='valid', kernel_regularizer=l2(reg)))
    model.add(BatchNormalization(axis=channel_axis))
    model.add(Activation('relu'))
    model.add(MaxPool3D(pool_size=(1, 2, 2)))

    model.add(Conv3D(64, (1, 3, 3), kernel_initializer=init, padding='valid', kernel_regularizer=l2(reg)))
    model.add(BatchNormalization(axis=channel_axis))
    model.add(Activation('relu'))

    model.add(Conv3D(64, (1, 3, 3), kernel_initializer=init, padding='valid', kernel_regularizer=l2(reg)))
    model.add(BatchNormalization(axis=channel_axis))
    model.add(Activation('relu'))
    model.add(MaxPool3D(pool_size=(1, 2, 2)))

    model.add(Conv3D(200, (1, 4, 4), kernel_initializer=init, padding='valid', kernel_regularizer=l2(reg)))
    model.add(BatchNormalization(axis=channel_axis))
    model.add(Activation('relu'))

    model.add(Conv3D(200, (n_frames, 1, 1), kernel_initializer=init, padding='valid', kernel_regularizer=l2(reg)))
    model.add(BatchNormalization(axis=channel_axis))
    model.add(Activation('relu'))

    model.add(TensorProd3D(200, 200, kernel_initializer=init, kernel_regularizer=l2(reg)))
    model.add(BatchNormalization(axis=channel_axis))
    model.add(Activation('relu'))

    model.add(TensorProd3D(200, n_features, kernel_initializer=init, kernel_regularizer=l2(reg)))
    model.add(Flatten())

    model.add(Softmax(axis=channel_axis))

    return model


def dilated_bn_feature_net_61x61_3D(input_shape=(1, 1080, 1280, 2), n_frames=1, n_channels=None, flatten=False, batch_size=None, n_features=3, reg=1e-5, init='he_normal', weights_path=None, norm_method='whole_image'):
    if K.image_data_format() == 'channels_first':
        channel_axis = 1
    else:
        channel_axis = -1

    model = Sequential()

    d = 1
    model.add(ImageNormalization3D(norm_method=norm_method, filter_size=61, input_shape=input_shape))
    model.add(Conv3D(64, (1, 3, 3), dilation_rate=d, kernel_initializer=init, padding='valid', kernel_regularizer=l2(reg)))
    model.add(BatchNormalization(axis=channel_axis))
    model.add(Activation('relu'))

    model.add(Conv3D(64, (1, 4, 4), dilation_rate=d, kernel_initializer=init, padding='valid', kernel_regularizer=l2(reg)))
    model.add(BatchNormalization(axis=channel_axis))
    model.add(Activation('relu'))
    model.add(DilatedMaxPool3D(dilation_rate=(1, d, d), pool_size=(1, 2, 2)))
    d *= 2

    model.add(Conv3D(64, (1, 3, 3), dilation_rate=d, kernel_initializer=init, padding='valid', kernel_regularizer=l2(reg)))
    model.add(BatchNormalization(axis=channel_axis))
    model.add(Activation('relu'))

    model.add(Conv3D(64, (1, 3, 3), dilation_rate=d, kernel_initializer=init, padding='valid', kernel_regularizer=l2(reg)))
    model.add(BatchNormalization(axis=channel_axis))
    model.add(Activation('relu'))
    model.add(DilatedMaxPool3D(dilation_rate=(1, d, d), pool_size=(1, 2, 2)))
    d *= 2

    model.add(Conv3D(64, (1, 3, 3), dilation_rate=d, kernel_initializer=init, padding='valid', kernel_regularizer=l2(reg)))
    model.add(BatchNormalization(axis=channel_axis))
    model.add(Activation('relu'))

    model.add(Conv3D(64, (1, 3, 3), dilation_rate=d, kernel_initializer=init, padding='valid', kernel_regularizer=l2(reg)))
    model.add(BatchNormalization(axis=channel_axis))
    model.add(Activation('relu'))
    model.add(DilatedMaxPool3D(dilation_rate=(1, d, d), pool_size=(1, 2, 2)))
    d *= 2
=======
def bn_feature_net_21x21_3D(**kwargs):
    return bn_feature_net_3D(receptive_field=21, **kwargs)
>>>>>>> c271d144


def bn_feature_net_31x31_3D(**kwargs):
    return bn_feature_net_3D(receptive_field=31, **kwargs)


def bn_feature_net_41x41_3D(**kwargs):
    return bn_feature_net_3D(receptive_field=41, **kwargs)


def bn_feature_net_61x61_3D(**kwargs):
    return bn_feature_net_3D(receptive_field=61, **kwargs)


def bn_feature_net_81x81_3D(**kwargs):
    return bn_feature_net_3D(receptive_field=81, **kwargs)<|MERGE_RESOLUTION|>--- conflicted
+++ resolved
@@ -8,21 +8,11 @@
 from __future__ import division
 
 from tensorflow.python.keras import backend as K
-<<<<<<< HEAD
-from tensorflow.python.keras.activations import softmax
-from tensorflow.python.keras.callbacks import ModelCheckpoint
-from tensorflow.python.keras.models import Sequential, Model
-from tensorflow.python.keras.layers import Conv2D, Conv3D, ConvLSTM2D, LSTM
-from tensorflow.python.keras.layers import Add, Input, Concatenate, Lambda
-from tensorflow.python.keras.layers import MaxPool2D, MaxPool3D, AvgPool2D, UpSampling2D
-from tensorflow.python.keras.layers import Flatten, Dense, Dropout, Reshape
-=======
 from tensorflow.python.keras.models import Model
 from tensorflow.python.keras.layers import Conv2D, Conv3D
 from tensorflow.python.keras.layers import Input, Concatenate, Flatten
 from tensorflow.python.keras.layers import MaxPool2D, MaxPool3D
 from tensorflow.python.keras.layers import Cropping2D, Cropping3D
->>>>>>> c271d144
 from tensorflow.python.keras.layers import Activation, Softmax
 from tensorflow.python.keras.layers import BatchNormalization
 from tensorflow.python.keras.layers import ZeroPadding2D, ZeroPadding3D
@@ -428,1035 +418,8 @@
     return model
 
 
-<<<<<<< HEAD
-"""
-Residual layers for fine tuning
-"""
-
-
-def identity_block(input_tensor, kernel_size, filters, stage, block):
-    """The identity block is the block that has no conv layer at shortcut.
-    # Arguments
-        input_tensor: input tensor
-        kernel_size: default 3, the kernel size of middle conv layer at main path
-        filters: list of integers, the filters of 3 conv layer at main path
-        stage: integer, current stage label, used for generating layer names
-        block: 'a','b'..., current block label, used for generating layer names
-    # Returns
-        Output tensor for the block.
-    """
-    filters1, filters2, filters3 = filters
-    if K.image_data_format() == 'channels_last':
-        bn_axis = 3
-    else:
-        bn_axis = 1
-    conv_name_base = 'res' + str(stage) + block + '_branch'
-    bn_name_base = 'bn' + str(stage) + block + '_branch'
-
-    x = Conv2D(filters1, (1, 1), name=conv_name_base + '2a')(input_tensor)
-    x = BatchNormalization(axis=bn_axis, name=bn_name_base + '2a')(x)
-    x = Activation('relu')(x)
-
-    x = Conv2D(filters2, kernel_size,
-               padding='same', name=conv_name_base + '2b')(x)
-    x = BatchNormalization(axis=bn_axis, name=bn_name_base + '2b')(x)
-    x = Activation('relu')(x)
-
-    x = Conv2D(filters3, (1, 1), name=conv_name_base + '2c')(x)
-    x = BatchNormalization(axis=bn_axis, name=bn_name_base + '2c')(x)
-
-    x = Add()([x, input_tensor])
-    x = Activation('relu')(x)
-
-    return x
-
-
-def conv_block(input_tensor, kernel_size, filters, stage, block, strides=(2, 2)):
-    """A block that has a conv layer at shortcut.
-    # Arguments
-        input_tensor: input tensor
-        kernel_size: default 3, the kernel size of middle conv layer at main path
-        filters: list of integers, the filters of 3 conv layer at main path
-        stage: integer, current stage label, used for generating layer names
-        block: 'a','b'..., current block label, used for generating layer names
-    # Returns
-        Output tensor for the block.
-    Note that from stage 3, the first conv layer at main path is with strides=(2,2)
-    And the shortcut should have strides=(2,2) as well
-    """
-    filters1, filters2, filters3 = filters
-    if K.image_data_format() == 'channels_last':
-        bn_axis = 3
-    else:
-        bn_axis = 1
-    conv_name_base = 'res' + str(stage) + block + '_branch'
-    bn_name_base = 'bn' + str(stage) + block + '_branch'
-
-    x = Conv2D(filters1, (1, 1), strides=strides,
-               name=conv_name_base + '2a')(input_tensor)
-    x = BatchNormalization(axis=bn_axis, name=bn_name_base + '2a')(x)
-    x = Activation('relu')(x)
-
-    x = Conv2D(filters2, kernel_size, padding='same',
-               name=conv_name_base + '2b')(x)
-    x = BatchNormalization(axis=bn_axis, name=bn_name_base + '2b')(x)
-    x = Activation('relu')(x)
-
-    x = Conv2D(filters3, (1, 1), name=conv_name_base + '2c')(x)
-    x = BatchNormalization(axis=bn_axis, name=bn_name_base + '2c')(x)
-
-    shortcut = Conv2D(filters3, (1, 1), strides=strides,
-                      name=conv_name_base + '1')(input_tensor)
-    shortcut = BatchNormalization(axis=bn_axis, name=bn_name_base + '1')(shortcut)
-
-    x = Add()([x, shortcut])
-    x = Activation('relu')(x)
-
-    return x
-
-
-def dilated_identity_block(input_tensor, kernel_size, filters, stage, block, dilation_rate=1):
-    """The identity block is the block that has no conv layer at shortcut.
-    # Arguments
-        input_tensor: input tensor
-        kernel_size: default 3, the kernel size of middle conv layer at main path
-        filters: list of integers, the filters of 3 conv layer at main path
-        stage: integer, current stage label, used for generating layer names
-        block: 'a','b'..., current block label, used for generating layer names
-        dilation_rate: dilation rate
-    # Returns
-        Output tensor for the block.
-    """
-    filters1, filters2, filters3 = filters
-    if K.image_data_format() == 'channels_last':
-        bn_axis = 3
-    else:
-        bn_axis = 1
-    conv_name_base = 'res' + str(stage) + block + '_branch'
-    bn_name_base = 'bn' + str(stage) + block + '_branch'
-
-    x = Conv2D(filters1, (1, 1), name=conv_name_base + '2a')(input_tensor)
-    x = BatchNormalization(axis=bn_axis, name=bn_name_base + '2a')(x)
-    x = Activation('relu')(x)
-
-    x = Conv2D(filters2, kernel_size,
-               padding='same', dilation_rate=dilation_rate, name=conv_name_base + '2b')(x)
-    x = BatchNormalization(axis=bn_axis, name=bn_name_base + '2b')(x)
-    x = Activation('relu')(x)
-
-    x = Conv2D(filters3, (1, 1), name=conv_name_base + '2c')(x)
-    x = BatchNormalization(axis=bn_axis, name=bn_name_base + '2c')(x)
-
-    x = Add()([x, input_tensor])
-    x = Activation('relu')(x)
-
-    return x
-
-
-def ASPP_block(input_tensor, kernel_size, filters, stage, block):
-    """The identity block is the block that has no conv layer at shortcut.
-    # Arguments
-        input_tensor: input tensor
-        kernel_size: default 3, the kernel size of middle conv layer at main path
-        filters: list of integers, the filters of 3 conv layer at main path
-        stage: integer, current stage label, used for generating layer names
-        block: 'a','b'..., current block label, used for generating layer names
-    # Returns
-        Output tensor for the block.
-    """
-    filters1, filters2, filters3 = filters
-    if K.image_data_format() == 'channels_last':
-        bn_axis = 3
-    else:
-        bn_axis = 1
-    conv_name_base = 'res' + str(stage) + block + '_branch'
-    bn_name_base = 'bn' + str(stage) + block + '_branch'
-
-    x = Conv2D(filters1, (1, 1), name=conv_name_base + '2a')(input_tensor)
-    x = BatchNormalization(axis=bn_axis, name=bn_name_base + '2a')(x)
-    x_in = Activation('relu')(x)
-
-    x = Conv2D(filters2, kernel_size,
-               padding='same', dilation_rate=1, name=conv_name_base + '2b')(x_in)
-    x = BatchNormalization(axis=bn_axis, name=bn_name_base + '2b')(x)
-    x_1 = Activation('relu')(x)
-
-    x = Conv2D(filters2, kernel_size,
-               padding='same', dilation_rate=2, name=conv_name_base + '2c')(x_in)
-    x = BatchNormalization(axis=bn_axis, name=bn_name_base + '2c')(x)
-    x_2 = Activation('relu')(x)
-
-    x = Conv2D(filters2, kernel_size,
-               padding='same', dilation_rate=4, name=conv_name_base + '2d')(x_in)
-    x = BatchNormalization(axis=bn_axis, name=bn_name_base + '2d')(x)
-    x_3 = Activation('relu')(x)
-
-    x = Conv2D(filters2, kernel_size,
-               padding='same', dilation_rate=8, name=conv_name_base + '2e')(x_in)
-    x = BatchNormalization(axis=bn_axis, name=bn_name_base + '2e')(x)
-    x_4 = Activation('relu')(x)
-
-    x = Concatenate(axis=bn_axis)([x_1, x_2, x_3, x_4])
-
-    x = Conv2D(filters3, (1, 1), name=conv_name_base + '2f')(x)
-    x = BatchNormalization(axis=bn_axis, name=bn_name_base + '2f')(x)
-
-    x = Add()([x, input_tensor])
-    x = Activation('relu')(x)
-
-    return x
-
-
-def resnet_custom(input_shape=(2, 512, 512), batch_shape=None, n_features=3, reg=1e-5, init='he_normal', upsample=True, softmax=False, norm_method='std', filter_size=61):
-    print("Using resnet_custom")
-
-    if K.image_data_format() == 'channels_last':
-        bn_axis = 3
-    else:
-        bn_axis = 1
-
-    if batch_shape is None:
-        inputs = Input(shape=input_shape)
-    else:
-        inputs = Input(batch_shape=batch_shape)
-        input_shape = batch_shape[1:]
-    img_norm = ImageNormalization2D(norm_method=norm_method, filter_size=filter_size)(inputs)
-    loc0 = Location(in_shape=input_shape)(img_norm)
-    merge0 = Concatenate(axis=bn_axis)([img_norm, loc0])
-
-    # inputs = Input(shape=input_shape)
-    x = Conv2D(64, (7, 7), strides=(2, 2), padding='same', name='conv1')(merge0)
-    x = BatchNormalization(axis=bn_axis, name='bn_conv1')(x)
-    x = Activation('relu')(x)
-    x = MaxPool2D((3, 3), strides=(2, 2))(x)
-
-    x = conv_block(x, 3, [64, 64, 256], stage=2, block='a', strides=(1, 1))
-    x = identity_block(x, 3, [64, 64, 256], stage=2, block='b')
-    x = identity_block(x, 3, [64, 64, 256], stage=2, block='c')
-
-    x = conv_block(x, 3, [128, 128, 512], stage=3, block='a')
-    x = identity_block(x, 3, [128, 128, 512], stage=3, block='b')
-    x = identity_block(x, 3, [128, 128, 512], stage=3, block='c')
-    x = identity_block(x, 3, [128, 128, 512], stage=3, block='d')
-
-    x = ASPP_block(x, 3, [256, 256, 512], stage=4, block='a')
-
-    # x = conv_block(x, 3, [256, 256, 1024], stage=4, block='a')
-    # x = identity_block(x, 3, [256, 256, 1024], stage=4, block='b')
-    # x = identity_block(x, 3, [256, 256, 1024], stage=4, block='c')
-    # x = identity_block(x, 3, [256, 256, 1024], stage=4, block='d')
-    # x = identity_block(x, 3, [256, 256, 1024], stage=4, block='e')
-    # x = identity_block(x, 3, [256, 256, 1024], stage=4, block='f')
-
-    # x = conv_block(x, 3, [512, 512, 2048], stage=5, block='a')
-    # x = identity_block(x, 3, [512, 512, 2048], stage=5, block='b')
-    # x = identity_block(x, 3, [512, 512, 2048], stage=5, block='c')
-
-    # x = AvgPool2D((7, 7), name='avg_pool')(x)
-    x = Resize(scale=8)(x)
-    x = TensorProd2D(1024, n_features, kernel_initializer=init, kernel_regularizer=l2(reg))(x)
-
-    if softmax:
-        x = Softmax(axis=bn_axis)(x)
-
-    model = Model(inputs=inputs, outputs=x)
-
-    return model
-
-
-def dilated_bn_res_feature_net_61x61(input_shape=(2, 1080, 1280), n_features=3, reg=1e-5, init='he_normal', weights_path=None, from_logits=False, norm_method='std'):
-    print("Using dilated multi-resolution feature net 61x61 with batch normalization")
-
-    if K.image_data_format() == 'channels_first':
-        channel_axis = 1
-    else:
-        channel_axis = -1
-
-    d = 1
-    inputs = Input(shape=input_shape)
-    img_norm = ImageNormalization2D(norm_method=norm_method, filter_size=61)(inputs)
-    conv1 = Conv2D(64, (3, 3), dilation_rate=d, kernel_initializer=init, padding='valid', kernel_regularizer=l2(reg))(img_norm)
-    norm1 = BatchNormalization(axis=channel_axis)(conv1)
-    act1 = Activation('relu')(norm1)
-
-    conv2 = Conv2D(64, (4, 4), dilation_rate=d, kernel_initializer=init, padding='valid', kernel_regularizer=l2(reg))(act1)
-    norm2 = BatchNormalization(axis=channel_axis)(conv2)
-    act2 = Activation('relu')(norm2)
-    pool1 = DilatedMaxPool2D(dilation_rate=d, pool_size=(2, 2))(act2)
-    d *= 2
-
-    conv3 = Conv2D(64, (3, 3), dilation_rate=d, kernel_initializer=init, padding='valid', kernel_regularizer=l2(reg))(pool1)
-    norm3 = BatchNormalization(axis=channel_axis)(conv3)
-    act3 = Activation('relu')(norm3)
-
-    conv4 = Conv2D(64, (3, 3), dilation_rate=d, kernel_initializer=init, padding='valid', kernel_regularizer=l2(reg))(act3)
-    norm4 = BatchNormalization(axis=channel_axis)(conv4)
-    act4 = Activation('relu')(norm4)
-    pool2 = DilatedMaxPool2D(dilation_rate=d, pool_size=(2, 2))(act4)
-    d *= 2
-
-    conv5 = Conv2D(64, (3, 3), dilation_rate=d, kernel_initializer=init, padding='valid', kernel_regularizer=l2(reg))(pool2)
-    norm5 = BatchNormalization(axis=channel_axis)(conv5)
-    act5 = Activation('relu')(norm5)
-
-    conv6 = Conv2D(64, (3, 3), dilation_rate=d, kernel_initializer=init, padding='valid', kernel_regularizer=l2(reg))(act5)
-    norm6 = BatchNormalization(axis=channel_axis)(conv6)
-    act6 = Activation('relu')(norm6)
-    pool3 = DilatedMaxPool2D(dilation_rate=d, pool_size=(2, 2))(act6)
-    d *= 2
-
-    side_conv3 = Conv2D(64, (4, 4), dilation_rate=8, kernel_initializer=init, padding='valid', kernel_regularizer=l2(reg))(pool3)
-    side_norm3 = BatchNormalization(axis=channel_axis)(side_conv3)
-    side_act3 = Activation('relu')(side_norm3)
-
-    tensor_prod1 = TensorProd2D(64, 64, kernel_initializer=init, kernel_regularizer=l2(reg))(side_act3)
-    norm7 = BatchNormalization(axis=channel_axis)(tensor_prod1)
-    act7 = Activation('relu')(norm7)
-
-    conv_red = Conv2D(64, (1, 1), strides=(2, 2), kernel_initializer=init, padding='valid', kernel_regularizer=l2(reg))(act7)
-    x = Resize(scale=2)(conv_red)
-    # x = ASPP_block(act7, 3, [64, 64, 64], stage = 1, block = 'a')
-    # x = ASPP_block(x, 3, [64, 64, 64], stage = 2, block = 'b')
-
-    tensor_prod2 = TensorProd2D(64, n_features, kernel_initializer=init, kernel_regularizer=l2(reg))(x)
-
-    act8 = Softmax(axis=channel_axis)(tensor_prod2)
-
-    final_layer = act8
-
-    model = Model(inputs=inputs, outputs=final_layer)
-
-    if weights_path is not None:
-        model.load_weights(weights_path, by_name=True)
-
-    return model
-
-
-"""
-Multiple input conv-nets for fully convolutional training
-"""
-
-
-def dilated_bn_feature_net_gather_61x61(input_shape=(2, 1080, 1280), training_examples=1e5, batch_size=None, n_features=3, reg=1e-5, init='he_normal', weights_path=None, norm_method='std'):
-    print('Using dilated feature net 61x61 with batch normalization')
-
-    if K.image_data_format() == 'channels_first':
-        channel_axis = 1
-    else:
-        channel_axis = -1
-
-    input1 = Input(shape=input_shape)
-
-    d = 1
-    img_norm = ImageNormalization2D(norm_method=norm_method, filter_size=61)(input1)
-    conv1 = Conv2D(64, (3, 3), dilation_rate=d, kernel_initializer=init, padding='valid', batch_size=batch_size, kernel_regularizer=l2(reg))(img_norm)
-    norm1 = BatchNormalization(axis=channel_axis)(conv1)
-    act1 = Activation('relu')(norm1)
-
-    conv2 = Conv2D(64, (4, 4), dilation_rate=d, kernel_initializer=init, padding='valid', kernel_regularizer=l2(reg))(act1)
-    norm2 = BatchNormalization(axis=channel_axis)(conv2)
-    act2 = Activation('relu')(norm2)
-    pool1 = DilatedMaxPool2D(dilation_rate=d, pool_size=(2, 2))(act2)
-    d *= 2
-
-    conv3 = Conv2D(64, (3, 3), dilation_rate=d, kernel_initializer=init, padding='valid', kernel_regularizer=l2(reg))(pool1)
-    norm3 = BatchNormalization(axis=channel_axis)(conv3)
-    act3 = Activation('relu')(norm3)
-
-    conv4 = Conv2D(64, (3, 3), dilation_rate=d, kernel_initializer=init, padding='valid', kernel_regularizer=l2(reg))(act3)
-    norm4 = BatchNormalization(axis=channel_axis)(conv4)
-    act4 = Activation('relu')(norm4)
-    pool2 = DilatedMaxPool2D(dilation_rate=d, pool_size=(2, 2))(act4)
-    d *= 2
-
-    conv5 = Conv2D(64, (3, 3), dilation_rate=d, kernel_initializer=init, padding='valid', kernel_regularizer=l2(reg))(pool2)
-    norm5 = BatchNormalization(axis=channel_axis)(conv5)
-    act5 = Activation('relu')(norm5)
-
-    conv6 = Conv2D(64, (3, 3), dilation_rate=d, kernel_initializer=init, padding='valid', kernel_regularizer=l2(reg))(act5)
-    norm6 = BatchNormalization(axis=channel_axis)(conv6)
-    act6 = Activation('relu')(norm6)
-    pool3 = DilatedMaxPool2D(dilation_rate=d, pool_size=(2, 2))(act6)
-    d *= 2
-
-    conv7 = Conv2D(200, (4, 4), dilation_rate=d, kernel_initializer=init, padding='valid', kernel_regularizer=l2(reg))(pool3)
-    norm7 = BatchNormalization(axis=channel_axis)(conv7)
-    act7 = Activation('relu')(norm7)
-
-    tensorprod1 = TensorProd2D(200, 200, kernel_initializer=init, kernel_regularizer=l2(reg))(act7)
-    norm8 = BatchNormalization(axis=channel_axis)(tensorprod1)
-    act8 = Activation('relu')(norm8)
-
-    tensorprod2 = TensorProd2D(200, n_features, kernel_initializer=init, kernel_regularizer=l2(reg))(act8)
-    act9 = Softmax(axis=channel_axis)(tensorprod2)
-
-    batch_index_input = Input(batch_shape=(training_examples,), dtype='int32')
-    row_index_input = Input(batch_shape=(training_examples,), dtype='int32')
-    col_index_input = Input(batch_shape=(training_examples,), dtype='int32')
-
-    index1 = K.stack([batch_index_input, row_index_input, col_index_input], axis=1)
-
-    def gather_indices(x):
-        return tf.gather_nd(x, index1)
-
-    gather1 = Lambda(gather_indices)(act9)
-
-    model = Model(inputs=[input1, batch_index_input, row_index_input, col_index_input], outputs=[gather1])
-
-    print(model.output_shape)
-    return model
-
-
-"""
-3D Conv-nets
-"""
-
-
-def multires_block(input_tensor, num_filters=16, init='he_normal', reg=1e-5):
-
-    if K.image_data_format() == 'channels_first':
-        channel_axis = 1
-    else:
-        channel_axis = -1
-
-    conv1 = Conv3D(num_filters, (1, 3, 3), dilation_rate=(1, 1, 1), kernel_initializer=init, padding='same', kernel_regularizer=l2(reg))(input_tensor)
-    norm1 = BatchNormalization(axis=channel_axis)(conv1)
-    act1 = Activation('relu')(norm1)
-    merge1 = Concatenate(axis=channel_axis)([input_tensor, act1])
-
-    conv2 = Conv3D(num_filters, (1, 3, 3), dilation_rate=(1, 2, 2), kernel_initializer=init, padding='same', kernel_regularizer=l2(reg))(merge1)
-    norm2 = BatchNormalization(axis=channel_axis)(conv2)
-    act2 = Activation('relu')(norm2)
-    merge2 = Concatenate(axis=channel_axis)([merge1, act2])
-
-    conv3 = Conv3D(num_filters, (1, 3, 3), dilation_rate=(1, 4, 4), kernel_initializer=init, padding='same', kernel_regularizer=l2(reg))(merge2)
-    norm3 = BatchNormalization(axis=channel_axis)(conv3)
-    act3 = Activation('relu')(norm3)
-    merge3 = Concatenate(axis=channel_axis)([merge2, act3])
-
-    conv4 = Conv3D(num_filters, (1, 3, 3), dilation_rate=(1, 8, 8), kernel_initializer=init, padding='same', kernel_regularizer=l2(reg))(merge3)
-    norm4 = BatchNormalization(axis=channel_axis)(conv4)
-    act4 = Activation('relu')(norm4)
-    merge4 = Concatenate(axis=channel_axis)([merge3, act4])
-
-    conv5 = Conv3D(num_filters, (1, 3, 3), dilation_rate=(1, 16, 16), kernel_initializer=init, padding='same', kernel_regularizer=l2(reg))(merge4)
-    norm5 = BatchNormalization(axis=channel_axis)(conv5)
-    act5 = Activation('relu')(norm5)
-    merge5 = Concatenate(axis=channel_axis)([merge4, act5])
-
-    conv6 = Conv3D(num_filters, (1, 3, 3), dilation_rate=(1, 32, 32), kernel_initializer=init, padding='same', kernel_regularizer=l2(reg))(merge5)
-    norm6 = BatchNormalization(axis=channel_axis)(conv6)
-    act6 = Activation('relu')(norm6)
-    merge6 = Concatenate(axis=channel_axis)([merge5, act6])
-
-    return merge6
-
-
-def bn_dense_multires_feature_net_3D(batch_shape=(1, 1, 10, 256, 256), n_blocks=10, n_features=3, reg=1e-5, init='he_normal', norm_method='std', filter_size=61):
-
-    if K.image_data_format() == 'channels_first':
-        channel_axis = 1
-    else:
-        channel_axis = -1
-
-    input1 = Input(batch_shape=batch_shape)
-    img_norm = ImageNormalization3D(norm_method=norm_method, filter_size=filter_size)(input1)
-    list_of_blocks = []
-    list_of_blocks.append(multires_block(img_norm, init=init, reg=reg))
-
-    for _ in range(n_blocks - 1):
-        list_of_blocks.append(multires_block(list_of_blocks[-1], init=init, reg=reg))
-
-    tensor_prod1 = TensorProd3D(n_blocks * 6 + batch_shape[1], 64, kernel_initializer=init, kernel_regularizer=l2(reg))(list_of_blocks[-1])
-    norm1 = BatchNormalization(axis=channel_axis)(tensor_prod1)
-    act1 = Activation('relu')(norm1)
-
-    tensor_prod2 = TensorProd3D(64, 64, kernel_initializer=init, kernel_regularizer=l2(reg))(act1)
-    norm2 = BatchNormalization(axis=channel_axis)(tensor_prod2)
-    act2 = Activation('relu')(norm2)
-
-    tensor_prod3 = TensorProd3D(64, n_features, kernel_initializer=init, kernel_regularizer=l2(reg))(act2)
-
-    if softmax:
-        tensor_prod3 = Softmax(axis=channel_axis)(tensor_prod3)
-
-    final_layer = tensor_prod3
-
-    model = Model(inputs=input1, outputs=final_layer)
-
-    return model
-
-
-def bn_feature_net_3D(batch_shape=(1, 1, 10, 256, 256), n_features=3, reg=1e-5, init='he_normal', location=False, softmax=True, norm_method='std', filter_size=61):
-
-    if K.image_data_format() == 'channels_first':
-        channel_axis = 1
-    else:
-        channel_axis = -1
-
-    input1 = Input(batch_shape=batch_shape)
-    input_shape = batch_shape[1:]
-
-    img_norm = ImageNormalization3D(norm_method=norm_method, filter_size=filter_size)(input1)
-
-    if location:
-        loc0 = Location3D(in_shape=batch_shape)(img_norm)
-        input2 = Concatenate(axis=channel_axis)([img_norm, loc0])
-    else:
-        input2 = img_norm
-
-    conv1 = Conv3D(64, (5, 3, 3), dilation_rate=(1, 1, 1), kernel_initializer=init, padding='same', kernel_regularizer=l2(reg))(input2)
-    norm1 = BatchNormalization(axis=channel_axis)(conv1)
-    act1 = Activation('relu')(norm1)
-
-    conv2 = Conv3D(64, (5, 3, 3), dilation_rate=(1, 2, 2), kernel_initializer=init, padding='same', kernel_regularizer=l2(reg))(act1)
-    norm2 = BatchNormalization(axis=channel_axis)(conv2)
-    act2 = Activation('relu')(norm2)
-
-    conv3 = Conv3D(64, (5, 3, 3), dilation_rate=(1, 4, 4), kernel_initializer=init, padding='same', kernel_regularizer=l2(reg))(act2)
-    norm3 = BatchNormalization(axis=channel_axis)(conv3)
-    act3 = Activation('relu')(norm3)
-
-    conv4 = Conv3D(64, (5, 3, 3), dilation_rate=(1, 8, 8), kernel_initializer=init, padding='same', kernel_regularizer=l2(reg))(act3)
-    norm4 = BatchNormalization(axis=channel_axis)(conv4)
-    act4 = Activation('relu')(norm4)
-
-    conv5 = Conv3D(64, (5, 3, 3), dilation_rate=(1, 16, 16), kernel_initializer=init, padding='same', kernel_regularizer=l2(reg))(act4)
-    norm5 = BatchNormalization(axis=channel_axis)(conv5)
-    act5 = Activation('relu')(norm5)
-
-    conv6 = Conv3D(64, (5, 3, 3), dilation_rate=(1, 32, 32), kernel_initializer=init, padding='same', kernel_regularizer=l2(reg))(act5)
-    norm6 = BatchNormalization(axis=channel_axis)(conv6)
-    act6 = Activation('relu')(norm6)
-
-    merge1 = Concatenate(axis=channel_axis)([act1, act2, act3, act4, act5, act6])
-
-    tensor_prod1 = TensorProd3D(64 * 6, 256, kernel_initializer=init, kernel_regularizer=l2(reg))(merge1)
-    norm7 = BatchNormalization(axis=channel_axis)(tensor_prod1)
-    act7 = Activation('relu')(norm7)
-
-    tensor_prod2 = TensorProd3D(256, 256, kernel_initializer=init, kernel_regularizer=l2(reg))(act7)
-    norm8 = BatchNormalization(axis=channel_axis)(tensor_prod2)
-    act8 = Activation('relu')(norm8)
-
-    tensor_prod3 = TensorProd3D(256, n_features, kernel_initializer=init, kernel_regularizer=l2(reg))(act8)
-
-    if softmax:
-        tensor_prod3 = Softmax(axis=channel_axis)(tensor_prod3)
-
-    final_layer = tensor_prod3
-
-    model = Model(inputs=input1, outputs=final_layer)
-
-    return model
-
-
-def bn_dense_feature_net_3D(batch_shape=(1, 1, 5, 256, 256), n_features=3, reg=1e-5, init='he_normal', location=False, softmax=True, norm_method='std', filter_size=61):
-
-    if K.image_data_format() == 'channels_first':
-        channel_axis = 1
-    else:
-        channel_axis = -1
-
-    input1 = Input(batch_shape=batch_shape)
-    input_shape = batch_shape[1:]
-
-    img_norm = ImageNormalization3D(norm_method=norm_method, filter_size=filter_size)(input1)
-
-    if location:
-        loc0 = Location3D(in_shape=batch_shape)(img_norm)
-        input2 = Concatenate(axis=channel_axis)([img_norm, loc0])
-    else:
-        input2 = img_norm
-
-    conv1 = Conv3D(64, (5, 3, 3), dilation_rate=(1, 1, 1), kernel_initializer=init, padding='same', kernel_regularizer=l2(reg))(input2)
-    norm1 = BatchNormalization(axis=channel_axis)(conv1)
-    act1 = Activation('relu')(norm1)
-    merge1 = Concatenate(axis=channel_axis)([input2, act1])
-
-    conv2 = Conv3D(64, (5, 3, 3), dilation_rate=(1, 2, 2), kernel_initializer=init, padding='same', kernel_regularizer=l2(reg))(merge1)
-    norm2 = BatchNormalization(axis=channel_axis)(conv2)
-    act2 = Activation('relu')(norm2)
-    merge2 = Concatenate(axis=channel_axis)([merge1, act2])
-
-    conv3 = Conv3D(64, (5, 3, 3), dilation_rate=(1, 4, 4), kernel_initializer=init, padding='same', kernel_regularizer=l2(reg))(merge2)
-    norm3 = BatchNormalization(axis=channel_axis)(conv3)
-    act3 = Activation('relu')(norm3)
-    merge3 = Concatenate(axis=channel_axis)([merge2, act3])
-
-    conv4 = Conv3D(64, (5, 3, 3), dilation_rate=(1, 8, 8), kernel_initializer=init, padding='same', kernel_regularizer=l2(reg))(merge3)
-    norm4 = BatchNormalization(axis=channel_axis)(conv4)
-    act4 = Activation('relu')(norm4)
-    merge4 = Concatenate(axis=channel_axis)([merge3, act4])
-
-    conv5 = Conv3D(64, (5, 3, 3), dilation_rate=(1, 16, 16), kernel_initializer=init, padding='same', kernel_regularizer=l2(reg))(merge4)
-    norm5 = BatchNormalization(axis=channel_axis)(conv5)
-    act5 = Activation('relu')(norm5)
-    merge5 = Concatenate(axis=channel_axis)([merge4, act5])
-
-    conv6 = Conv3D(64, (5, 3, 3), dilation_rate=(1, 32, 32), kernel_initializer=init, padding='same', kernel_regularizer=l2(reg))(merge5)
-    norm6 = BatchNormalization(axis=channel_axis)(conv6)
-    act6 = Activation('relu')(norm6)
-    merge6 = Concatenate(axis=channel_axis)([merge5, act6])
-
-    tensor_prod1 = TensorProd3D(64 * 6 + input_shape[0], 256, kernel_initializer=init, kernel_regularizer=l2(reg))(merge6)
-    norm7 = BatchNormalization(axis=channel_axis)(tensor_prod1)
-    act7 = Activation('relu')(norm7)
-
-    tensor_prod2 = TensorProd3D(256, 256, kernel_initializer=init, kernel_regularizer=l2(reg))(act7)
-    norm8 = BatchNormalization(axis=channel_axis)(tensor_prod2)
-    act8 = Activation('relu')(norm8)
-
-    tensor_prod3 = TensorProd3D(256, n_features, kernel_initializer=init, kernel_regularizer=l2(reg))(act8)
-
-    if softmax:
-        tensor_prod3 = Softmax(axis=channel_axis)(tensor_prod3)
-
-    final_layer = tensor_prod3
-
-    model = Model(inputs=input1, outputs=final_layer)
-
-    return model
-
-
-def bn_dense_feature_net_lstm(input_shape=(1, 60, 256, 256), batch_shape=None, n_features=3, reg=1e-5, init='he_normal', softmax=True, norm_method='std', filter_size=61):
-
-    if K.image_data_format() == 'channels_first':
-        channel_axis = 1
-    else:
-        channel_axis = -1
-
-    if batch_shape is None:
-        input1 = Input(shape=input_shape)
-    else:
-        input1 = Input(batch_shape=batch_shape)
-        input_shape = batch_shape[1:]
-
-    img_norm = ImageNormalization3D(norm_method=norm_method, filter_size=filter_size)(input1)
-
-    conv1 = Conv3D(64, (1, 3, 3), dilation_rate=(1, 1, 1), kernel_initializer=init, padding='same', kernel_regularizer=l2(reg))(img_norm)
-    norm1 = BatchNormalization(axis=channel_axis)(conv1)
-    act1 = Activation('relu')(norm1)
-    merge1 = Concatenate(axis=channel_axis)([img_norm, act1])
-
-    conv2 = Conv3D(64, (1, 3, 3), dilation_rate=(1, 2, 2), kernel_initializer=init, padding='same', kernel_regularizer=l2(reg))(merge1)
-    norm2 = BatchNormalization(axis=channel_axis)(conv2)
-    act2 = Activation('relu')(norm2)
-    merge2 = Concatenate(axis=channel_axis)([merge1, act2])
-
-    conv3 = Conv3D(64, (1, 3, 3), dilation_rate=(1, 4, 4), kernel_initializer=init, padding='same', kernel_regularizer=l2(reg))(merge2)
-    norm3 = BatchNormalization(axis=channel_axis)(conv3)
-    act3 = Activation('relu')(norm3)
-    merge3 = Concatenate(axis=channel_axis)([merge2, act3])
-
-    conv4 = Conv3D(64, (1, 3, 3), dilation_rate=(1, 8, 8), kernel_initializer=init, padding='same', kernel_regularizer=l2(reg))(merge3)
-    norm4 = BatchNormalization(axis=channel_axis)(conv4)
-    act4 = Activation('relu')(norm4)
-    merge4 = Concatenate(axis=channel_axis)([merge3, act4])
-
-    conv5 = Conv3D(64, (1, 3, 3), dilation_rate=(1, 16, 16), kernel_initializer=init, padding='same', kernel_regularizer=l2(reg))(merge4)
-    norm5 = BatchNormalization(axis=channel_axis)(conv5)
-    act5 = Activation('relu')(norm5)
-    merge5 = Concatenate(axis=channel_axis)([merge4, act5])
-
-    conv6 = Conv3D(64, (1, 3, 3), dilation_rate=(1, 32, 32), kernel_initializer=init, padding='same', kernel_regularizer=l2(reg))(merge5)
-    norm6 = BatchNormalization(axis=channel_axis)(conv6)
-    act6 = Activation('relu')(norm6)
-    merge6 = Concatenate(axis=channel_axis)([merge5, act6])
-
-    tensorprod1 = TensorProd2D(64 * 6, 256, kernel_initializer=init, kernel_regularizer=l2(reg))(merge6)
-
-    lstm1 = ConvLSTM2D(64, (3, 3), dilation_rate=(1, 1), kernel_initializer=init, padding='same', kernel_regularizer=l2(reg), return_sequences=True)(tensorprod1)
-    lstm2 = ConvLSTM2D(64, (3, 3), dilation_rate=(1, 1), kernel_initializer=init, padding='same', kernel_regularizer=l2(reg), return_sequences=True, go_backwards=True)(lstm1)
-
-    lstm3 = ConvLSTM2D(64, (3, 3), dilation_rate=(2, 2), kernel_initializer=init, padding='same', kernel_regularizer=l2(reg), return_sequences=True)(lstm2)
-    lstm4 = ConvLSTM2D(64, (3, 3), dilation_rate=(2, 2), kernel_initializer=init, padding='same', kernel_regularizer=l2(reg), return_sequences=True, go_backwards=True)(lstm3)
-
-    lstm5 = ConvLSTM2D(64, (3, 3), dilation_rate=(4, 4), kernel_initializer=init, padding='same', kernel_regularizer=l2(reg), return_sequences=True)(lstm4)
-    lstm6 = ConvLSTM2D(64, (3, 3), dilation_rate=(4, 4), kernel_initializer=init, padding='same', kernel_regularizer=l2(reg), return_sequences=True, go_backwards=True)(lstm5)
-
-    lstm7 = ConvLSTM2D(64, (3, 3), dilation_rate=(8, 8), kernel_initializer=init, padding='same', kernel_regularizer=l2(reg), return_sequences=True)(lstm6)
-    lstm8 = ConvLSTM2D(64, (3, 3), dilation_rate=(8, 8), kernel_initializer=init, padding='same', kernel_regularizer=l2(reg), return_sequences=True, go_backwards=True)(lstm7)
-
-    lstm9 = ConvLSTM2D(64, (3, 3), dilation_rate=(16, 16), kernel_initializer=init, padding='same', kernel_regularizer=l2(reg), return_sequences=True)(lstm8)
-    lstm10 = ConvLSTM2D(64, (3, 3), dilation_rate=(16, 16), kernel_initializer=init, padding='same', kernel_regularizer=l2(reg), return_sequences=True, go_backwards=True)(lstm9)
-
-    lstm11 = ConvLSTM2D(64, (3, 3), dilation_rate=(32, 32), kernel_initializer=init, padding='same', kernel_regularizer=l2(reg), return_sequences=True)(lstm10)
-    lstm12 = ConvLSTM2D(64, (3, 3), dilation_rate=(32, 32), kernel_initializer=init, padding='same', kernel_regularizer=l2(reg), return_sequences=True, go_backwards=True)(lstm11)
-
-    final_layer = lstm12
-
-    model = Model(inputs=input1, outputs=final_layer)
-
-    return model
-
-
-def siamese_model(input_shape=None, track_length=1, batch_shape=None, reg=1e-5, init='he_normal', softmax=True, norm_method='std', filter_size=61):
-
-    if K.image_data_format() == 'channels_first':
-        channel_axis = 1
-        new_input_shape = tuple([input_shape[0]] + [None] + list(input_shape[1:]))
-    else:
-        channel_axis = -1
-        new_input_shape = tuple([None] + list(input_shape))
-        
-    input_shape = new_input_shape
-
-    # Define the input shape for the images
-    input_1 = Input(shape=input_shape)
-    input_2 = Input(shape=input_shape)
-    # Define the input shape for the other data (centroids, etc)
-    input_3 = Input(shape=(None, 2))
-    input_4 = Input(shape=(None, 2))
-
-    input_5 = Input(shape=(None, 2*occupancy_grid_size+1, 2*occupancy_grid_size+1, 1))
-    input_6 = Input(shape=(None, 2*occupancy_grid_size+1, 2*occupancy_grid_size+1, 1))
-
-    # Feature extractor for images
-    N_layers = np.int(np.floor(np.log2(in_shape[0])))
-    feature_extractor = Sequential()
-    feature_extractor.add(InputLayer(input_shape=input_shape))
-    for layer in range(N_layers):
-        feature_extractor.add(Conv3D(64, (1, 3, 3), kernel_initializer=init, padding='same', 
-                                     kernel_regularizer=l2(reg)))
-        feature_extractor.add(BatchNormalization(axis=channel_axis))
-        feature_extractor.add(Activation('relu'))
-        feature_extractor.add(MaxPool3D(pool_size=(1, 2, 2)))
-
-    feature_extractor.add(Reshape(tuple([-1, 64])))
-    
-    # Feature extractor for occupancy grids
-    N_layers_og = np.int(np.floor(np.log2(2*occupancy_grid_size+1)))
-    feature_extractor_occupancy_grid = Sequential()
-    feature_extractor_occupancy_grid.add(InputLayer(input_shape=(None, 2*occupancy_grid_size+1, 2*occupancy_grid_size+1, 1)))   
-    for layer in range(N_layers_og):
-        feature_extractor_occupancy_grid.add(Conv3D(64, (1, 3, 3), kernel_initializer=init, padding='same', 
-                                                    kernel_regularizer=l2(reg)))
-        feature_extractor_occupancy_grid.add(BatchNormalization(axis=channel_axis))
-        feature_extractor_occupancy_grid.add(Activation('relu'))
-        feature_extractor_occupancy_grid.add(MaxPool3D(pool_size=(1, 2, 2)))
-    
-    feature_extractor_occupancy_grid.add(Reshape(tuple([-1, 64])))
-
-    # Apply feature extractor to appearances
-    output_1 = feature_extractor(input_1)
-    output_2 = feature_extractor(input_2)
-    
-    lstm_1 = LSTM(64)(output_1)
-    output_2_reshape = Reshape((64,))(output_2)
-    
-    # Centroids
-    lstm_3 = LSTM(64)(input_3)
-    input_4_reshape = Reshape((2,))(input_4)
-
-    # Apply feature extractor to occupancy grids
-    output_5 = feature_extractor_occupancy_grid(input_5)
-    output_6 = feature_extractor_occupancy_grid(input_6)
-    
-    lstm_5 = LSTM(64)(output_5)
-    output_6_reshape = Reshape((64,))(output_6)
-    
-    # Combine the extracted features with other known features (centroids)
-    merge_1 = Concatenate(axis=channel_axis)([lstm_1, output_2_reshape])
-    merge_2 = Concatenate(axis=channel_axis)([lstm_3, input_4_reshape])
-    merge_3 = Concatenate(axis=channel_axis)([lstm_5, output_6_reshape])
-    
-    dense_merge_1 = Dense(128)(merge_1)
-    bn_merge_1 = BatchNormalization(axis=channel_axis)(dense_merge_1)
-    dense_relu_1 = Activation('relu')(bn_merge_1)
-    
-    dense_merge_2 = Dense(128)(merge_2)
-    bn_merge_2 = BatchNormalization(axis=channel_axis)(dense_merge_2)
-    dense_relu_2 = Activation('relu')(bn_merge_2)
-    
-    dense_merge_3 = Dense(128)(merge_3)
-    bn_merge_3 = BatchNormalization(axis=channel_axis)(dense_merge_3)
-    dense_relu_3 = Activation('relu')(bn_merge_3)
-    
-    # Concatenate outputs from both instances
-    merged_outputs = Concatenate(axis=channel_axis)([dense_relu_1, dense_relu_2, dense_relu_3])
-
-    # Add dense layers
-    dense1 = Dense(128)(merged_outputs)
-    bn1 = BatchNormalization(axis=channel_axis)(dense1)
-    relu1 = Activation('relu')(bn1)
-    dense2 = Dense(128)(relu1)
-    bn2 = BatchNormalization(axis=channel_axis)(dense2)
-    relu2 = Activation('relu')(bn2)
-    dense3 = Dense(3, activation='softmax')(relu2)
-
-    # Instantiate model
-    final_layer = dense3
-    model = Model(inputs=[input_1, input_2, input_3, input_4, input_5, input_6], outputs=final_layer)
-
-    return model
-
-
-def watershed_net(input_shape=(256, 256, 1), n_features=16, reg=1e-5, init='he_normal', norm_method='std', filter_size=61):
-    inputs1 = Input(input_shape)
-    img_norm = ImageNormalization2D(norm_method=norm_method, filter_size=filter_size, input_shape=input_shape)(inputs1)
-
-    conv1 = Conv2D(64, 3, activation='relu', padding='same', kernel_initializer=init)(img_norm)
-    conv1 = Conv2D(64, 3, activation='relu', padding='same', kernel_initializer=init)(conv1)
-    pool1 = MaxPool2D(pool_size=(2, 2))(conv1)
-
-    conv2 = Conv2D(128, 3, activation='relu', padding='same', kernel_initializer=init)(pool1)
-    conv2 = Conv2D(128, 3, activation='relu', padding='same', kernel_initializer=init)(conv2)
-    pool2 = MaxPool2D(pool_size=(2, 2))(conv2)
-
-    conv3 = Conv2D(256, 3, activation='relu', padding='same', kernel_initializer=init)(pool2)
-    conv3 = Conv2D(256, 3, activation='relu', padding='same', kernel_initializer=init)(conv3)
-    pool3 = MaxPool2D(pool_size=(2, 2))(conv3)
-
-    conv4 = Conv2D(512, 3, activation='relu', padding='same', kernel_initializer=init)(pool3)
-    conv4 = Conv2D(512, 3, activation='relu', padding='same', kernel_initializer=init)(conv4)
-    drop4 = Dropout(0.5)(conv4)
-    pool4 = MaxPool2D(pool_size=(2, 2))(drop4)
-
-    conv5 = Conv2D(1024, 3, activation='relu', padding='same', kernel_initializer=init)(pool4)
-    conv5 = Conv2D(1024, 3, activation='relu', padding='same', kernel_initializer=init)(conv5)
-    drop5 = Dropout(0.5)(conv5)
-
-    up6 = Conv2D(512, 2, activation='relu', padding='same', kernel_initializer=init)(UpSampling2D(size=(2, 2))(drop5))
-    merge6 = Concatenate(axis=3)([drop4, up6])
-    conv6 = Conv2D(512, 3, activation='relu', padding='same', kernel_initializer=init)(merge6)
-    conv6 = Conv2D(512, 3, activation='relu', padding='same', kernel_initializer=init)(conv6)
-
-    up7 = Conv2D(256, 2, activation='relu', padding='same', kernel_initializer=init)(UpSampling2D(size=(2, 2))(conv6))
-    merge7 = Concatenate(axis=3)([conv3, up7])
-    conv7 = Conv2D(256, 3, activation='relu', padding='same', kernel_initializer=init)(merge7)
-    conv7 = Conv2D(256, 3, activation='relu', padding='same', kernel_initializer=init)(conv7)
-
-    up8 = Conv2D(128, 2, activation='relu', padding='same', kernel_initializer=init)(UpSampling2D(size=(2, 2))(conv7))
-    merge8 = Concatenate(axis=3)([conv2, up8])
-    conv8 = Conv2D(128, 3, activation='relu', padding='same', kernel_initializer=init)(merge8)
-    conv8 = Conv2D(128, 3, activation='relu', padding='same', kernel_initializer=init)(conv8)
-
-    up9 = Conv2D(64, 2, activation='relu', padding='same', kernel_initializer=init)(UpSampling2D(size=(2, 2))(conv8))
-    merge9 = Concatenate(axis=3)([conv1, up9])
-    conv9 = Conv2D(64, 3, activation='relu', padding='same', kernel_initializer=init)(merge9)
-    conv9 = Conv2D(64, 3, activation='relu', padding='same', kernel_initializer=init)(conv9)
-    conv9 = Conv2D(2, 3, activation='relu', padding='same', kernel_initializer=init)(conv9)
-    conv10 = Conv2D(1, 1, activation='sigmoid')(conv9)
-
-    model = Model(inputs=inputs1, outputs=conv10)
-    return model
-
-
-def bn_feature_net_31x31_3D(n_features=3, n_frames=5, n_channels=1, reg=1e-5, init='he_normal', norm_method='whole_image'):
-    if K.image_data_format() == 'channels_first':
-        channel_axis = 1
-        input_shape = (n_channels, n_frames, 31, 31)
-    else:
-        channel_axis = -1
-        input_shape = (n_frames, 31, 31, n_channels)
-
-    model = Sequential()
-
-    model.add(ImageNormalization3D(norm_method=norm_method, filter_size=31, input_shape=input_shape))
-    model.add(Conv3D(64, (1, 4, 4), kernel_initializer=init, padding='valid', kernel_regularizer=l2(reg), input_shape=input_shape))
-    model.add(BatchNormalization(axis=channel_axis))
-    model.add(Activation('relu'))
-    model.add(MaxPool3D(pool_size=(1, 2, 2)))
-
-    model.add(Conv3D(64, (1, 3, 3), kernel_initializer=init, padding='valid', kernel_regularizer=l2(reg)))
-    model.add(BatchNormalization(axis=channel_axis))
-    model.add(Activation('relu'))
-
-    model.add(Conv3D(64, (1, 3, 3), kernel_initializer=init, padding='valid', kernel_regularizer=l2(reg)))
-    model.add(BatchNormalization(axis=channel_axis))
-    model.add(Activation('relu'))
-    model.add(MaxPool3D(pool_size=(1, 2, 2)))
-
-    model.add(Conv3D(64, (1, 3, 3), kernel_initializer=init, padding='valid', kernel_regularizer=l2(reg)))
-    model.add(BatchNormalization(axis=channel_axis))
-    model.add(Activation('relu'))
-
-    model.add(Conv3D(200, (1, 3, 3), kernel_initializer=init, padding='valid', kernel_regularizer=l2(reg)))
-    model.add(BatchNormalization(axis=channel_axis))
-    model.add(Activation('relu'))
-
-    model.add(Conv3D(200, (n_frames, 1, 1), kernel_initializer=init, padding='valid', kernel_regularizer=l2(reg)))
-    model.add(BatchNormalization(axis=channel_axis))
-    model.add(Activation('relu'))
-
-    model.add(TensorProd3D(200, 200, kernel_initializer=init, kernel_regularizer=l2(reg)))
-    model.add(BatchNormalization(axis=channel_axis))
-    model.add(Activation('relu'))
-
-    model.add(TensorProd3D(200, n_features, kernel_initializer=init, kernel_regularizer=l2(reg)))
-    model.add(Flatten())
-
-    model.add(Activation('softmax'))
-
-    return model
-
-
-def dilated_bn_feature_net_31x31_3D(input_shape=(2, 1080, 1280), n_frames=5, n_channels=None, flatten=False, batch_size=None, n_features=3, reg=1e-5, init='he_normal', weights_path=None, norm_method='whole_image'):
-
-    if n_channels is not None:
-        if K.image_data_format() == 'channels_first':
-            channel_axis = 1
-            input_shape = (n_channels, n_frames, 31, 31)
-        else:
-            channel_axis = -1
-            input_shape = (n_frames, 31, 31, n_channels)
-
-    if K.image_data_format() == 'channels_first':
-        channel_axis = 1
-    else:
-        channel_axis = -1
-
-    model = Sequential()
-
-    d = 1
-    model.add(ImageNormalization3D(norm_method=norm_method, filter_size=31, input_shape=input_shape))
-    model.add(Conv3D(64, (1, 4, 4), input_shape=input_shape, dilation_rate=(1, d, d), kernel_initializer=init, padding='valid', kernel_regularizer=l2(reg)))
-    model.add(BatchNormalization(axis=channel_axis))
-    model.add(Activation('relu'))
-    model.add(DilatedMaxPool3D(dilation_rate=(1, d, d), pool_size=(1, 2, 2)))
-    d *= 2
-
-    model.add(Conv3D(64, (1, 3, 3), dilation_rate=(1, d, d), kernel_initializer=init, padding='valid', kernel_regularizer=l2(reg)))
-    model.add(BatchNormalization(axis=channel_axis))
-    model.add(Activation('relu'))
-
-    model.add(Conv3D(64, (1, 3, 3), dilation_rate=(1, d, d), kernel_initializer=init, padding='valid', kernel_regularizer=l2(reg)))
-    model.add(BatchNormalization(axis=channel_axis))
-    model.add(Activation('relu'))
-    model.add(DilatedMaxPool3D(dilation_rate=(1, d, d), pool_size=(1, 2, 2)))
-    d *= 2
-
-    model.add(Conv3D(64, (1, 3, 3), dilation_rate=(1, d, d), kernel_initializer=init, padding='valid', kernel_regularizer=l2(reg)))
-    model.add(BatchNormalization(axis=channel_axis))
-    model.add(Activation('relu'))
-
-    model.add(Conv3D(200, (1, 3, 3), dilation_rate=(1, d, d), kernel_initializer=init, padding='valid', kernel_regularizer=l2(reg)))
-    model.add(BatchNormalization(axis=channel_axis))
-    model.add(Activation('relu'))
-
-    model.add(Conv3D(200, (n_frames, 1, 1), kernel_initializer=init, padding='valid', kernel_regularizer=l2(reg)))
-    model.add(BatchNormalization(axis=channel_axis))
-    model.add(Activation('relu'))
-
-    model.add(TensorProd3D(200, 200, kernel_initializer=init, kernel_regularizer=l2(reg)))
-    model.add(BatchNormalization(axis=channel_axis))
-    model.add(Activation('relu'))
-
-    model.add(TensorProd3D(200, n_features, kernel_initializer=init, kernel_regularizer=l2(reg)))
-
-    if flatten:
-        model.add(Flatten())
-
-    model.add(Activation('softmax'))
-
-    if weights_path is not None:
-        model.load_weights(weights_path, by_name=True)
-
-    return model
-
-
-def bn_feature_net_61x61_3D(n_features=3, n_channels=1, n_frames=1, reg=1e-5, init='he_normal', norm_method='whole_image'):
-    if K.image_data_format() == 'channels_first':
-        channel_axis = 1
-        input_shape = (n_channels, n_frames, 61, 61)
-    else:
-        channel_axis = -1
-        input_shape = (n_frames, 61, 61, n_channels)
-
-    model = Sequential()
-
-    model.add(ImageNormalization3D(norm_method=norm_method, filter_size=61, input_shape=input_shape))
-    model.add(Conv3D(64, (1, 3, 3), kernel_initializer=init, padding='valid', kernel_regularizer=l2(reg)))
-    model.add(BatchNormalization(axis=channel_axis))
-    model.add(Activation('relu'))
-
-    model.add(Conv3D(64, (1, 4, 4), kernel_initializer=init, padding='valid', kernel_regularizer=l2(reg)))
-    model.add(BatchNormalization(axis=channel_axis))
-    model.add(Activation('relu'))
-    model.add(MaxPool3D(pool_size=(1, 2, 2)))
-
-    model.add(Conv3D(64, (1, 3, 3), kernel_initializer=init, padding='valid', kernel_regularizer=l2(reg)))
-    model.add(BatchNormalization(axis=channel_axis))
-    model.add(Activation('relu'))
-
-    model.add(Conv3D(64, (1, 3, 3), kernel_initializer=init, padding='valid', kernel_regularizer=l2(reg)))
-    model.add(BatchNormalization(axis=channel_axis))
-    model.add(Activation('relu'))
-    model.add(MaxPool3D(pool_size=(1, 2, 2)))
-
-    model.add(Conv3D(64, (1, 3, 3), kernel_initializer=init, padding='valid', kernel_regularizer=l2(reg)))
-    model.add(BatchNormalization(axis=channel_axis))
-    model.add(Activation('relu'))
-
-    model.add(Conv3D(64, (1, 3, 3), kernel_initializer=init, padding='valid', kernel_regularizer=l2(reg)))
-    model.add(BatchNormalization(axis=channel_axis))
-    model.add(Activation('relu'))
-    model.add(MaxPool3D(pool_size=(1, 2, 2)))
-
-    model.add(Conv3D(200, (1, 4, 4), kernel_initializer=init, padding='valid', kernel_regularizer=l2(reg)))
-    model.add(BatchNormalization(axis=channel_axis))
-    model.add(Activation('relu'))
-
-    model.add(Conv3D(200, (n_frames, 1, 1), kernel_initializer=init, padding='valid', kernel_regularizer=l2(reg)))
-    model.add(BatchNormalization(axis=channel_axis))
-    model.add(Activation('relu'))
-
-    model.add(TensorProd3D(200, 200, kernel_initializer=init, kernel_regularizer=l2(reg)))
-    model.add(BatchNormalization(axis=channel_axis))
-    model.add(Activation('relu'))
-
-    model.add(TensorProd3D(200, n_features, kernel_initializer=init, kernel_regularizer=l2(reg)))
-    model.add(Flatten())
-
-    model.add(Softmax(axis=channel_axis))
-
-    return model
-
-
-def dilated_bn_feature_net_61x61_3D(input_shape=(1, 1080, 1280, 2), n_frames=1, n_channels=None, flatten=False, batch_size=None, n_features=3, reg=1e-5, init='he_normal', weights_path=None, norm_method='whole_image'):
-    if K.image_data_format() == 'channels_first':
-        channel_axis = 1
-    else:
-        channel_axis = -1
-
-    model = Sequential()
-
-    d = 1
-    model.add(ImageNormalization3D(norm_method=norm_method, filter_size=61, input_shape=input_shape))
-    model.add(Conv3D(64, (1, 3, 3), dilation_rate=d, kernel_initializer=init, padding='valid', kernel_regularizer=l2(reg)))
-    model.add(BatchNormalization(axis=channel_axis))
-    model.add(Activation('relu'))
-
-    model.add(Conv3D(64, (1, 4, 4), dilation_rate=d, kernel_initializer=init, padding='valid', kernel_regularizer=l2(reg)))
-    model.add(BatchNormalization(axis=channel_axis))
-    model.add(Activation('relu'))
-    model.add(DilatedMaxPool3D(dilation_rate=(1, d, d), pool_size=(1, 2, 2)))
-    d *= 2
-
-    model.add(Conv3D(64, (1, 3, 3), dilation_rate=d, kernel_initializer=init, padding='valid', kernel_regularizer=l2(reg)))
-    model.add(BatchNormalization(axis=channel_axis))
-    model.add(Activation('relu'))
-
-    model.add(Conv3D(64, (1, 3, 3), dilation_rate=d, kernel_initializer=init, padding='valid', kernel_regularizer=l2(reg)))
-    model.add(BatchNormalization(axis=channel_axis))
-    model.add(Activation('relu'))
-    model.add(DilatedMaxPool3D(dilation_rate=(1, d, d), pool_size=(1, 2, 2)))
-    d *= 2
-
-    model.add(Conv3D(64, (1, 3, 3), dilation_rate=d, kernel_initializer=init, padding='valid', kernel_regularizer=l2(reg)))
-    model.add(BatchNormalization(axis=channel_axis))
-    model.add(Activation('relu'))
-
-    model.add(Conv3D(64, (1, 3, 3), dilation_rate=d, kernel_initializer=init, padding='valid', kernel_regularizer=l2(reg)))
-    model.add(BatchNormalization(axis=channel_axis))
-    model.add(Activation('relu'))
-    model.add(DilatedMaxPool3D(dilation_rate=(1, d, d), pool_size=(1, 2, 2)))
-    d *= 2
-=======
 def bn_feature_net_21x21_3D(**kwargs):
     return bn_feature_net_3D(receptive_field=21, **kwargs)
->>>>>>> c271d144
 
 
 def bn_feature_net_31x31_3D(**kwargs):
